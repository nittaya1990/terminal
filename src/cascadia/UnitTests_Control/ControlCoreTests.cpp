--- conflicted
+++ resolved
@@ -1,338 +1,337 @@
-// Copyright (c) Microsoft Corporation.
-// Licensed under the MIT license.
-
-#include "pch.h"
-#include "../TerminalControl/EventArgs.h"
-#include "../TerminalControl/ControlCore.h"
-#include "MockControlSettings.h"
-#include "MockConnection.h"
-#include "../UnitTests_TerminalCore/TestUtils.h"
-
-using namespace Microsoft::Console;
-using namespace WEX::Logging;
-using namespace WEX::TestExecution;
-using namespace WEX::Common;
-
-using namespace winrt;
-using namespace winrt::Microsoft::Terminal;
-
-namespace ControlUnitTests
-{
-    class ControlCoreTests
-    {
-        BEGIN_TEST_CLASS(ControlCoreTests)
-            TEST_CLASS_PROPERTY(L"TestTimeout", L"0:0:10") // 10s timeout
-        END_TEST_CLASS()
-
-        TEST_METHOD(ComPtrSettings);
-        TEST_METHOD(InstantiateCore);
-        TEST_METHOD(TestInitialize);
-        TEST_METHOD(TestAdjustAcrylic);
-
-        TEST_METHOD(TestFreeAfterClose);
-
-        TEST_METHOD(TestFontInitializedInCtor);
-
-        TEST_METHOD(TestClearScrollback);
-        TEST_METHOD(TestClearScreen);
-        TEST_METHOD(TestClearAll);
-
-        TEST_CLASS_SETUP(ModuleSetup)
-        {
-            winrt::init_apartment(winrt::apartment_type::single_threaded);
-
-            return true;
-        }
-        TEST_CLASS_CLEANUP(ClassCleanup)
-        {
-            winrt::uninit_apartment();
-            return true;
-        }
-
-        std::tuple<winrt::com_ptr<MockControlSettings>, winrt::com_ptr<MockConnection>> _createSettingsAndConnection()
-        {
-            Log::Comment(L"Create settings object");
-            auto settings = winrt::make_self<MockControlSettings>();
-            VERIFY_IS_NOT_NULL(settings);
-
-            Log::Comment(L"Create connection object");
-            auto conn = winrt::make_self<MockConnection>();
-            VERIFY_IS_NOT_NULL(conn);
-
-            return { settings, conn };
-        }
-<<<<<<< HEAD
-        void _standardInit(winrt::com_ptr<Control::implementation::ControlCore> core)
-        {
-            // "Consolas" ends up with an actual size of 9x21 at 96DPI. So
-            // let's just arbitrarily start with a 270x420px (30x20 chars) window
-            core->Initialize(270, 420, 1.0);
-            VERIFY_IS_TRUE(core->_initializedTerminal);
-            VERIFY_ARE_EQUAL(20, core->_terminal->GetViewport().Height());
-=======
-
-        winrt::com_ptr<Control::implementation::ControlCore> createCore(Control::IControlSettings settings,
-                                                                        TerminalConnection::ITerminalConnection conn)
-        {
-            Log::Comment(L"Create ControlCore object");
-
-            auto core = winrt::make_self<Control::implementation::ControlCore>(settings, conn);
-            core->_inUnitTests = true;
-            return core;
->>>>>>> 9c858cd5
-        }
-    };
-
-    void ControlCoreTests::ComPtrSettings()
-    {
-        Log::Comment(L"Just make sure we can instantiate a settings obj in a com_ptr");
-        auto settings = winrt::make_self<MockControlSettings>();
-
-        Log::Comment(L"Verify literally any setting, it doesn't matter");
-        VERIFY_ARE_EQUAL(DEFAULT_FOREGROUND, settings->DefaultForeground());
-    }
-
-    void ControlCoreTests::InstantiateCore()
-    {
-        auto [settings, conn] = _createSettingsAndConnection();
-
-        auto core = createCore(*settings, *conn);
-        VERIFY_IS_NOT_NULL(core);
-    }
-
-    void ControlCoreTests::TestInitialize()
-    {
-        auto [settings, conn] = _createSettingsAndConnection();
-
-        auto core = createCore(*settings, *conn);
-        VERIFY_IS_NOT_NULL(core);
-
-        VERIFY_IS_FALSE(core->_initializedTerminal);
-        // "Consolas" ends up with an actual size of 9x21 at 96DPI. So
-        // let's just arbitrarily start with a 270x420px (30x20 chars) window
-        core->Initialize(270, 420, 1.0);
-        VERIFY_IS_TRUE(core->_initializedTerminal);
-        VERIFY_ARE_EQUAL(30, core->_terminal->GetViewport().Width());
-    }
-
-    void ControlCoreTests::TestAdjustAcrylic()
-    {
-        auto [settings, conn] = _createSettingsAndConnection();
-
-        settings->UseAcrylic(true);
-        settings->TintOpacity(0.5f);
-
-        auto core = createCore(*settings, *conn);
-        VERIFY_IS_NOT_NULL(core);
-
-        // A callback to make sure that we're raising TransparencyChanged events
-        double expectedOpacity = 0.5;
-        auto opacityCallback = [&](auto&&, Control::TransparencyChangedEventArgs args) mutable {
-            VERIFY_ARE_EQUAL(expectedOpacity, args.Opacity());
-            VERIFY_ARE_EQUAL(expectedOpacity, settings->TintOpacity());
-            VERIFY_ARE_EQUAL(expectedOpacity, core->_settings.TintOpacity());
-
-            if (expectedOpacity < 1.0)
-            {
-                VERIFY_IS_TRUE(settings->UseAcrylic());
-                VERIFY_IS_TRUE(core->_settings.UseAcrylic());
-            }
-            VERIFY_ARE_EQUAL(expectedOpacity < 1.0, settings->UseAcrylic());
-            VERIFY_ARE_EQUAL(expectedOpacity < 1.0, core->_settings.UseAcrylic());
-        };
-        core->TransparencyChanged(opacityCallback);
-
-        VERIFY_IS_FALSE(core->_initializedTerminal);
-        // "Cascadia Mono" ends up with an actual size of 9x19 at 96DPI. So
-        // let's just arbitrarily start with a 270x380px (30x20 chars) window
-        core->Initialize(270, 380, 1.0);
-        VERIFY_IS_TRUE(core->_initializedTerminal);
-
-        Log::Comment(L"Increasing opacity till fully opaque");
-        expectedOpacity += 0.1; // = 0.6;
-        core->AdjustOpacity(0.1);
-        expectedOpacity += 0.1; // = 0.7;
-        core->AdjustOpacity(0.1);
-        expectedOpacity += 0.1; // = 0.8;
-        core->AdjustOpacity(0.1);
-        expectedOpacity += 0.1; // = 0.9;
-        core->AdjustOpacity(0.1);
-        expectedOpacity += 0.1; // = 1.0;
-        // cast to float because floating point numbers are mean
-        VERIFY_ARE_EQUAL(1.0f, base::saturated_cast<float>(expectedOpacity));
-        core->AdjustOpacity(0.1);
-
-        Log::Comment(L"Increasing opacity more doesn't actually change it to be >1.0");
-
-        expectedOpacity = 1.0;
-        core->AdjustOpacity(0.1);
-
-        Log::Comment(L"Decrease opacity");
-        expectedOpacity -= 0.25; // = 0.75;
-        core->AdjustOpacity(-0.25);
-        expectedOpacity -= 0.25; // = 0.5;
-        core->AdjustOpacity(-0.25);
-        expectedOpacity -= 0.25; // = 0.25;
-        core->AdjustOpacity(-0.25);
-        expectedOpacity -= 0.25; // = 0.05;
-        // cast to float because floating point numbers are mean
-        VERIFY_ARE_EQUAL(0.0f, base::saturated_cast<float>(expectedOpacity));
-        core->AdjustOpacity(-0.25);
-
-        Log::Comment(L"Decreasing opacity more doesn't actually change it to be < 0");
-        expectedOpacity = 0.0;
-        core->AdjustOpacity(-0.25);
-    }
-
-    void ControlCoreTests::TestFreeAfterClose()
-    {
-        {
-            auto [settings, conn] = _createSettingsAndConnection();
-
-            auto core = createCore(*settings, *conn);
-            VERIFY_IS_NOT_NULL(core);
-
-            Log::Comment(L"Close the Core, like a TermControl would");
-            core->Close();
-        }
-
-        VERIFY_IS_TRUE(true, L"Make sure that the test didn't crash when the core when out of scope");
-    }
-
-    void ControlCoreTests::TestFontInitializedInCtor()
-    {
-        // This is to catch a dumb programming mistake I made while working on
-        // the core/control split. We want the font initialized in the ctor,
-        // before we even get to Core::Initialize.
-
-        auto [settings, conn] = _createSettingsAndConnection();
-
-        // Make sure to use something dumb like "Impact" as a font name here so
-        // that you don't default to Cascadia*
-        settings->FontFace(L"Impact");
-
-        auto core = createCore(*settings, *conn);
-        VERIFY_IS_NOT_NULL(core);
-
-        VERIFY_ARE_EQUAL(L"Impact", std::wstring_view{ core->_actualFont.GetFaceName() });
-    }
-
-    void ControlCoreTests::TestClearScrollback()
-    {
-        auto [settings, conn] = _createSettingsAndConnection();
-        Log::Comment(L"Create ControlCore object");
-        auto core = winrt::make_self<Control::implementation::ControlCore>(*settings, *conn);
-        VERIFY_IS_NOT_NULL(core);
-        _standardInit(core);
-
-        Log::Comment(L"Print 40 rows of 'Foo', and a single row of 'Bar' "
-                     L"(leaving the cursor afer 'Bar')");
-        for (int i = 0; i < 40; ++i)
-        {
-            conn->WriteInput(L"Foo\r\n");
-        }
-        conn->WriteInput(L"Bar");
-
-        // We printed that 40 times, but the final \r\n bumped the view down one MORE row.
-        Log::Comment(L"Check the buffer viewport before the clear");
-        VERIFY_ARE_EQUAL(20, core->_terminal->GetViewport().Height());
-        VERIFY_ARE_EQUAL(21, core->ScrollOffset());
-        VERIFY_ARE_EQUAL(20, core->ViewHeight());
-        VERIFY_ARE_EQUAL(41, core->BufferHeight());
-
-        Log::Comment(L"Clear the buffer");
-        core->ClearBuffer(Control::ClearBufferType::Scrollback);
-
-        Log::Comment(L"Check the buffer after the clear");
-        VERIFY_ARE_EQUAL(20, core->_terminal->GetViewport().Height());
-        VERIFY_ARE_EQUAL(0, core->ScrollOffset());
-        VERIFY_ARE_EQUAL(20, core->ViewHeight());
-        VERIFY_ARE_EQUAL(20, core->BufferHeight());
-
-        // In this test, we can't actually check if we cleared the buffer
-        // contents. ConPTY will handle the actual clearing of the buffer
-        // contents. We can only ensure that the viewport moved when we did a
-        // clear scrollback.
-        //
-        // The ConptyRoundtripTests test the actual clearing of the contents.
-    }
-    void ControlCoreTests::TestClearScreen()
-    {
-        auto [settings, conn] = _createSettingsAndConnection();
-        Log::Comment(L"Create ControlCore object");
-        auto core = winrt::make_self<Control::implementation::ControlCore>(*settings, *conn);
-        VERIFY_IS_NOT_NULL(core);
-        _standardInit(core);
-
-        Log::Comment(L"Print 40 rows of 'Foo', and a single row of 'Bar' "
-                     L"(leaving the cursor afer 'Bar')");
-        for (int i = 0; i < 40; ++i)
-        {
-            conn->WriteInput(L"Foo\r\n");
-        }
-        conn->WriteInput(L"Bar");
-
-        // We printed that 40 times, but the final \r\n bumped the view down one MORE row.
-        Log::Comment(L"Check the buffer viewport before the clear");
-        VERIFY_ARE_EQUAL(20, core->_terminal->GetViewport().Height());
-        VERIFY_ARE_EQUAL(21, core->ScrollOffset());
-        VERIFY_ARE_EQUAL(20, core->ViewHeight());
-        VERIFY_ARE_EQUAL(41, core->BufferHeight());
-
-        Log::Comment(L"Clear the buffer");
-        core->ClearBuffer(Control::ClearBufferType::Screen);
-
-        Log::Comment(L"Check the buffer after the clear");
-        VERIFY_ARE_EQUAL(20, core->_terminal->GetViewport().Height());
-        VERIFY_ARE_EQUAL(21, core->ScrollOffset());
-        VERIFY_ARE_EQUAL(20, core->ViewHeight());
-        VERIFY_ARE_EQUAL(41, core->BufferHeight());
-
-        // In this test, we can't actually check if we cleared the buffer
-        // contents. ConPTY will handle the actual clearing of the buffer
-        // contents. We can only ensure that the viewport moved when we did a
-        // clear scrollback.
-        //
-        // The ConptyRoundtripTests test the actual clearing of the contents.
-    }
-    void ControlCoreTests::TestClearAll()
-    {
-        auto [settings, conn] = _createSettingsAndConnection();
-        Log::Comment(L"Create ControlCore object");
-        auto core = winrt::make_self<Control::implementation::ControlCore>(*settings, *conn);
-        VERIFY_IS_NOT_NULL(core);
-        _standardInit(core);
-
-        Log::Comment(L"Print 40 rows of 'Foo', and a single row of 'Bar' "
-                     L"(leaving the cursor afer 'Bar')");
-        for (int i = 0; i < 40; ++i)
-        {
-            conn->WriteInput(L"Foo\r\n");
-        }
-        conn->WriteInput(L"Bar");
-
-        // We printed that 40 times, but the final \r\n bumped the view down one MORE row.
-        Log::Comment(L"Check the buffer viewport before the clear");
-        VERIFY_ARE_EQUAL(20, core->_terminal->GetViewport().Height());
-        VERIFY_ARE_EQUAL(21, core->ScrollOffset());
-        VERIFY_ARE_EQUAL(20, core->ViewHeight());
-        VERIFY_ARE_EQUAL(41, core->BufferHeight());
-
-        Log::Comment(L"Clear the buffer");
-        core->ClearBuffer(Control::ClearBufferType::All);
-
-        Log::Comment(L"Check the buffer after the clear");
-        VERIFY_ARE_EQUAL(20, core->_terminal->GetViewport().Height());
-        VERIFY_ARE_EQUAL(0, core->ScrollOffset());
-        VERIFY_ARE_EQUAL(20, core->ViewHeight());
-        VERIFY_ARE_EQUAL(20, core->BufferHeight());
-
-        // In this test, we can't actually check if we cleared the buffer
-        // contents. ConPTY will handle the actual clearing of the buffer
-        // contents. We can only ensure that the viewport moved when we did a
-        // clear scrollback.
-        //
-        // The ConptyRoundtripTests test the actual clearing of the contents.
-    }
-
-}
+// Copyright (c) Microsoft Corporation.
+// Licensed under the MIT license.
+
+#include "pch.h"
+#include "../TerminalControl/EventArgs.h"
+#include "../TerminalControl/ControlCore.h"
+#include "MockControlSettings.h"
+#include "MockConnection.h"
+#include "../UnitTests_TerminalCore/TestUtils.h"
+
+using namespace Microsoft::Console;
+using namespace WEX::Logging;
+using namespace WEX::TestExecution;
+using namespace WEX::Common;
+
+using namespace winrt;
+using namespace winrt::Microsoft::Terminal;
+
+namespace ControlUnitTests
+{
+    class ControlCoreTests
+    {
+        BEGIN_TEST_CLASS(ControlCoreTests)
+            TEST_CLASS_PROPERTY(L"TestTimeout", L"0:0:10") // 10s timeout
+        END_TEST_CLASS()
+
+        TEST_METHOD(ComPtrSettings);
+        TEST_METHOD(InstantiateCore);
+        TEST_METHOD(TestInitialize);
+        TEST_METHOD(TestAdjustAcrylic);
+
+        TEST_METHOD(TestFreeAfterClose);
+
+        TEST_METHOD(TestFontInitializedInCtor);
+
+        TEST_METHOD(TestClearScrollback);
+        TEST_METHOD(TestClearScreen);
+        TEST_METHOD(TestClearAll);
+
+        TEST_CLASS_SETUP(ModuleSetup)
+        {
+            winrt::init_apartment(winrt::apartment_type::single_threaded);
+
+            return true;
+        }
+        TEST_CLASS_CLEANUP(ClassCleanup)
+        {
+            winrt::uninit_apartment();
+            return true;
+        }
+
+        std::tuple<winrt::com_ptr<MockControlSettings>, winrt::com_ptr<MockConnection>> _createSettingsAndConnection()
+        {
+            Log::Comment(L"Create settings object");
+            auto settings = winrt::make_self<MockControlSettings>();
+            VERIFY_IS_NOT_NULL(settings);
+
+            Log::Comment(L"Create connection object");
+            auto conn = winrt::make_self<MockConnection>();
+            VERIFY_IS_NOT_NULL(conn);
+
+            return { settings, conn };
+        }
+
+        winrt::com_ptr<Control::implementation::ControlCore> createCore(Control::IControlSettings settings,
+                                                                        TerminalConnection::ITerminalConnection conn)
+        {
+            Log::Comment(L"Create ControlCore object");
+
+            auto core = winrt::make_self<Control::implementation::ControlCore>(settings, conn);
+            core->_inUnitTests = true;
+            return core;
+        }
+
+        void _standardInit(winrt::com_ptr<Control::implementation::ControlCore> core)
+        {
+            // "Consolas" ends up with an actual size of 9x21 at 96DPI. So
+            // let's just arbitrarily start with a 270x420px (30x20 chars) window
+            core->Initialize(270, 420, 1.0);
+            VERIFY_IS_TRUE(core->_initializedTerminal);
+            VERIFY_ARE_EQUAL(20, core->_terminal->GetViewport().Height());
+        }
+    };
+
+    void ControlCoreTests::ComPtrSettings()
+    {
+        Log::Comment(L"Just make sure we can instantiate a settings obj in a com_ptr");
+        auto settings = winrt::make_self<MockControlSettings>();
+
+        Log::Comment(L"Verify literally any setting, it doesn't matter");
+        VERIFY_ARE_EQUAL(DEFAULT_FOREGROUND, settings->DefaultForeground());
+    }
+
+    void ControlCoreTests::InstantiateCore()
+    {
+        auto [settings, conn] = _createSettingsAndConnection();
+
+        auto core = createCore(*settings, *conn);
+        VERIFY_IS_NOT_NULL(core);
+    }
+
+    void ControlCoreTests::TestInitialize()
+    {
+        auto [settings, conn] = _createSettingsAndConnection();
+
+        auto core = createCore(*settings, *conn);
+        VERIFY_IS_NOT_NULL(core);
+
+        VERIFY_IS_FALSE(core->_initializedTerminal);
+        // "Consolas" ends up with an actual size of 9x21 at 96DPI. So
+        // let's just arbitrarily start with a 270x420px (30x20 chars) window
+        core->Initialize(270, 420, 1.0);
+        VERIFY_IS_TRUE(core->_initializedTerminal);
+        VERIFY_ARE_EQUAL(30, core->_terminal->GetViewport().Width());
+    }
+
+    void ControlCoreTests::TestAdjustAcrylic()
+    {
+        auto [settings, conn] = _createSettingsAndConnection();
+
+        settings->UseAcrylic(true);
+        settings->TintOpacity(0.5f);
+
+        auto core = createCore(*settings, *conn);
+        VERIFY_IS_NOT_NULL(core);
+
+        // A callback to make sure that we're raising TransparencyChanged events
+        double expectedOpacity = 0.5;
+        auto opacityCallback = [&](auto&&, Control::TransparencyChangedEventArgs args) mutable {
+            VERIFY_ARE_EQUAL(expectedOpacity, args.Opacity());
+            VERIFY_ARE_EQUAL(expectedOpacity, settings->TintOpacity());
+            VERIFY_ARE_EQUAL(expectedOpacity, core->_settings.TintOpacity());
+
+            if (expectedOpacity < 1.0)
+            {
+                VERIFY_IS_TRUE(settings->UseAcrylic());
+                VERIFY_IS_TRUE(core->_settings.UseAcrylic());
+            }
+            VERIFY_ARE_EQUAL(expectedOpacity < 1.0, settings->UseAcrylic());
+            VERIFY_ARE_EQUAL(expectedOpacity < 1.0, core->_settings.UseAcrylic());
+        };
+        core->TransparencyChanged(opacityCallback);
+
+        VERIFY_IS_FALSE(core->_initializedTerminal);
+        // "Cascadia Mono" ends up with an actual size of 9x19 at 96DPI. So
+        // let's just arbitrarily start with a 270x380px (30x20 chars) window
+        core->Initialize(270, 380, 1.0);
+        VERIFY_IS_TRUE(core->_initializedTerminal);
+
+        Log::Comment(L"Increasing opacity till fully opaque");
+        expectedOpacity += 0.1; // = 0.6;
+        core->AdjustOpacity(0.1);
+        expectedOpacity += 0.1; // = 0.7;
+        core->AdjustOpacity(0.1);
+        expectedOpacity += 0.1; // = 0.8;
+        core->AdjustOpacity(0.1);
+        expectedOpacity += 0.1; // = 0.9;
+        core->AdjustOpacity(0.1);
+        expectedOpacity += 0.1; // = 1.0;
+        // cast to float because floating point numbers are mean
+        VERIFY_ARE_EQUAL(1.0f, base::saturated_cast<float>(expectedOpacity));
+        core->AdjustOpacity(0.1);
+
+        Log::Comment(L"Increasing opacity more doesn't actually change it to be >1.0");
+
+        expectedOpacity = 1.0;
+        core->AdjustOpacity(0.1);
+
+        Log::Comment(L"Decrease opacity");
+        expectedOpacity -= 0.25; // = 0.75;
+        core->AdjustOpacity(-0.25);
+        expectedOpacity -= 0.25; // = 0.5;
+        core->AdjustOpacity(-0.25);
+        expectedOpacity -= 0.25; // = 0.25;
+        core->AdjustOpacity(-0.25);
+        expectedOpacity -= 0.25; // = 0.05;
+        // cast to float because floating point numbers are mean
+        VERIFY_ARE_EQUAL(0.0f, base::saturated_cast<float>(expectedOpacity));
+        core->AdjustOpacity(-0.25);
+
+        Log::Comment(L"Decreasing opacity more doesn't actually change it to be < 0");
+        expectedOpacity = 0.0;
+        core->AdjustOpacity(-0.25);
+    }
+
+    void ControlCoreTests::TestFreeAfterClose()
+    {
+        {
+            auto [settings, conn] = _createSettingsAndConnection();
+
+            auto core = createCore(*settings, *conn);
+            VERIFY_IS_NOT_NULL(core);
+
+            Log::Comment(L"Close the Core, like a TermControl would");
+            core->Close();
+        }
+
+        VERIFY_IS_TRUE(true, L"Make sure that the test didn't crash when the core when out of scope");
+    }
+
+    void ControlCoreTests::TestFontInitializedInCtor()
+    {
+        // This is to catch a dumb programming mistake I made while working on
+        // the core/control split. We want the font initialized in the ctor,
+        // before we even get to Core::Initialize.
+
+        auto [settings, conn] = _createSettingsAndConnection();
+
+        // Make sure to use something dumb like "Impact" as a font name here so
+        // that you don't default to Cascadia*
+        settings->FontFace(L"Impact");
+
+        auto core = createCore(*settings, *conn);
+        VERIFY_IS_NOT_NULL(core);
+
+        VERIFY_ARE_EQUAL(L"Impact", std::wstring_view{ core->_actualFont.GetFaceName() });
+    }
+
+    void ControlCoreTests::TestClearScrollback()
+    {
+        auto [settings, conn] = _createSettingsAndConnection();
+        Log::Comment(L"Create ControlCore object");
+        auto core = winrt::make_self<Control::implementation::ControlCore>(*settings, *conn);
+        VERIFY_IS_NOT_NULL(core);
+        _standardInit(core);
+
+        Log::Comment(L"Print 40 rows of 'Foo', and a single row of 'Bar' "
+                     L"(leaving the cursor afer 'Bar')");
+        for (int i = 0; i < 40; ++i)
+        {
+            conn->WriteInput(L"Foo\r\n");
+        }
+        conn->WriteInput(L"Bar");
+
+        // We printed that 40 times, but the final \r\n bumped the view down one MORE row.
+        Log::Comment(L"Check the buffer viewport before the clear");
+        VERIFY_ARE_EQUAL(20, core->_terminal->GetViewport().Height());
+        VERIFY_ARE_EQUAL(21, core->ScrollOffset());
+        VERIFY_ARE_EQUAL(20, core->ViewHeight());
+        VERIFY_ARE_EQUAL(41, core->BufferHeight());
+
+        Log::Comment(L"Clear the buffer");
+        core->ClearBuffer(Control::ClearBufferType::Scrollback);
+
+        Log::Comment(L"Check the buffer after the clear");
+        VERIFY_ARE_EQUAL(20, core->_terminal->GetViewport().Height());
+        VERIFY_ARE_EQUAL(0, core->ScrollOffset());
+        VERIFY_ARE_EQUAL(20, core->ViewHeight());
+        VERIFY_ARE_EQUAL(20, core->BufferHeight());
+
+        // In this test, we can't actually check if we cleared the buffer
+        // contents. ConPTY will handle the actual clearing of the buffer
+        // contents. We can only ensure that the viewport moved when we did a
+        // clear scrollback.
+        //
+        // The ConptyRoundtripTests test the actual clearing of the contents.
+    }
+    void ControlCoreTests::TestClearScreen()
+    {
+        auto [settings, conn] = _createSettingsAndConnection();
+        Log::Comment(L"Create ControlCore object");
+        auto core = winrt::make_self<Control::implementation::ControlCore>(*settings, *conn);
+        VERIFY_IS_NOT_NULL(core);
+        _standardInit(core);
+
+        Log::Comment(L"Print 40 rows of 'Foo', and a single row of 'Bar' "
+                     L"(leaving the cursor afer 'Bar')");
+        for (int i = 0; i < 40; ++i)
+        {
+            conn->WriteInput(L"Foo\r\n");
+        }
+        conn->WriteInput(L"Bar");
+
+        // We printed that 40 times, but the final \r\n bumped the view down one MORE row.
+        Log::Comment(L"Check the buffer viewport before the clear");
+        VERIFY_ARE_EQUAL(20, core->_terminal->GetViewport().Height());
+        VERIFY_ARE_EQUAL(21, core->ScrollOffset());
+        VERIFY_ARE_EQUAL(20, core->ViewHeight());
+        VERIFY_ARE_EQUAL(41, core->BufferHeight());
+
+        Log::Comment(L"Clear the buffer");
+        core->ClearBuffer(Control::ClearBufferType::Screen);
+
+        Log::Comment(L"Check the buffer after the clear");
+        VERIFY_ARE_EQUAL(20, core->_terminal->GetViewport().Height());
+        VERIFY_ARE_EQUAL(21, core->ScrollOffset());
+        VERIFY_ARE_EQUAL(20, core->ViewHeight());
+        VERIFY_ARE_EQUAL(41, core->BufferHeight());
+
+        // In this test, we can't actually check if we cleared the buffer
+        // contents. ConPTY will handle the actual clearing of the buffer
+        // contents. We can only ensure that the viewport moved when we did a
+        // clear scrollback.
+        //
+        // The ConptyRoundtripTests test the actual clearing of the contents.
+    }
+    void ControlCoreTests::TestClearAll()
+    {
+        auto [settings, conn] = _createSettingsAndConnection();
+        Log::Comment(L"Create ControlCore object");
+        auto core = winrt::make_self<Control::implementation::ControlCore>(*settings, *conn);
+        VERIFY_IS_NOT_NULL(core);
+        _standardInit(core);
+
+        Log::Comment(L"Print 40 rows of 'Foo', and a single row of 'Bar' "
+                     L"(leaving the cursor afer 'Bar')");
+        for (int i = 0; i < 40; ++i)
+        {
+            conn->WriteInput(L"Foo\r\n");
+        }
+        conn->WriteInput(L"Bar");
+
+        // We printed that 40 times, but the final \r\n bumped the view down one MORE row.
+        Log::Comment(L"Check the buffer viewport before the clear");
+        VERIFY_ARE_EQUAL(20, core->_terminal->GetViewport().Height());
+        VERIFY_ARE_EQUAL(21, core->ScrollOffset());
+        VERIFY_ARE_EQUAL(20, core->ViewHeight());
+        VERIFY_ARE_EQUAL(41, core->BufferHeight());
+
+        Log::Comment(L"Clear the buffer");
+        core->ClearBuffer(Control::ClearBufferType::All);
+
+        Log::Comment(L"Check the buffer after the clear");
+        VERIFY_ARE_EQUAL(20, core->_terminal->GetViewport().Height());
+        VERIFY_ARE_EQUAL(0, core->ScrollOffset());
+        VERIFY_ARE_EQUAL(20, core->ViewHeight());
+        VERIFY_ARE_EQUAL(20, core->BufferHeight());
+
+        // In this test, we can't actually check if we cleared the buffer
+        // contents. ConPTY will handle the actual clearing of the buffer
+        // contents. We can only ensure that the viewport moved when we did a
+        // clear scrollback.
+        //
+        // The ConptyRoundtripTests test the actual clearing of the contents.
+    }
+
+}