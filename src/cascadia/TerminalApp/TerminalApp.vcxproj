--- conflicted
+++ resolved
@@ -1,137 +1,116 @@
-<?xml version="1.0" encoding="utf-8"?>
-<Project DefaultTargets="Build" ToolsVersion="15.0" xmlns="http://schemas.microsoft.com/developer/msbuild/2003">
-  <Import Project="..\..\..\common.openconsole.props" Condition="'$(OpenConsoleDir)'==''" />
-  <PropertyGroup>
-    <!-- cppwinrt.build.pre.props depends on these settings: -->
-    <!-- build a dll, not exe (Application) -->
-    <ConfigurationType>DynamicLibrary</ConfigurationType>
-    <SubSystem>Console</SubSystem>
-    <!-- sets a bunch of Windows Universal properties -->
-    <OpenConsoleUniversalApp>true</OpenConsoleUniversalApp>
-  </PropertyGroup>
-  <Import Project="$(OpenConsoleDir)src\cppwinrt.build.pre.props" />
-  <PropertyGroup Label="Globals">
-    <ProjectGuid>{CA5CAD1A-44BD-4AC7-AC72-F16E576FDD12}</ProjectGuid>
-    <ProjectName>TerminalApp</ProjectName>
-    <RootNamespace>TerminalApp</RootNamespace>
-  </PropertyGroup>
-  <!-- ========================= XAML files ======================== -->
-  <ItemGroup>
-    <!-- DON'T PUT XAML FILES HERE! Put them in TerminalAppLib.vcxproj -->
-  </ItemGroup>
-  <!-- ========================= Headers ======================== -->
-  <ItemGroup>
-    <!-- Only put headers for winrt types in here. Don't put other header files
-    in here - put them in TerminalAppLib.vcxproj instead! -->
-    <ClInclude Include="pch.h" />
-    <ClInclude Include="TerminalPage.h" />
-    <ClInclude Include="MinMaxCloseControl.h" />
-    <ClInclude Include="AppKeyBindings.h" />
-    <ClInclude Include="TitlebarControl.h" />
-    <ClInclude Include="TabRowControl.h" />
-    <ClInclude Include="App.h" />
-  </ItemGroup>
-  <!-- ========================= Cpp Files ======================== -->
-  <ItemGroup>
-    <!-- Don't put source files in here - put them in TerminalAppLib.vcxproj instead! -->
-    <ClCompile Include="pch.cpp">
-      <PrecompiledHeader>Create</PrecompiledHeader>
-    </ClCompile>
-  </ItemGroup>
-  <!-- ========================= idl Files ======================== -->
-  <ItemGroup>
-    <!-- DON'T PUT IDL FILES HERE! Put them in TerminalApp.vcxproj -->
-  </ItemGroup>
-  <!-- ========================= Misc Files ======================== -->
-  <ItemGroup>
-    <None Include="packages.config" />
-    <None Include="TerminalApp.def" />
-  </ItemGroup>
-  <!-- ========================= Project References ======================== -->
-  <ItemGroup>
-    <!--
-      the packaging project won't recurse through our dependencies, you have to
-      make sure that if you add a cppwinrt dependency to any of these projects,
-      you also update all the consumers
-    -->
-    <ProjectReference Include="$(OpenConsoleDir)src\types\lib\types.vcxproj">
-      <Project>{18D09A24-8240-42D6-8CB6-236EEE820263}</Project>
-    </ProjectReference>
-    <!-- The midl compiler however, _will_ aggregate our winmd dependencies
-    somehow. So make sure to only include top-level dependencies here (don't
-    include Settings and Connection, since Control will include them for us) -->
-    <ProjectReference Include="$(OpenConsoleDir)src\cascadia\TerminalSettings\TerminalSettings.vcxproj" />
-    <ProjectReference Include="$(OpenConsoleDir)src\cascadia\TerminalConnection\TerminalConnection.vcxproj" />
-    <ProjectReference Include="$(OpenConsoleDir)src\cascadia\TerminalControl\TerminalControl.vcxproj" />
-    <!-- Reference TerminalAppLib here, so we can use it's TerminalApp.winmd as
-    our TerminalApp.winmd. This didn't work correctly in VS2017, you'd need to
-    manually reference the lib -->
-    <ProjectReference Include="$(OpenConsoleDir)src\cascadia\TerminalApp\lib\TerminalAppLib.vcxproj">
-      <Private>true</Private>
-      <CopyLocalSatelliteAssemblies>true</CopyLocalSatelliteAssemblies>
-    </ProjectReference>
-  </ItemGroup>
-  <PropertyGroup>
-    <!-- A small helper for paths to the compiled cppwinrt projects -->
-    <_BinRoot Condition="'$(Platform)' != 'Win32'">$(OpenConsoleDir)$(Platform)\$(Configuration)\</_BinRoot>
-    <_BinRoot Condition="'$(Platform)' == 'Win32'">$(OpenConsoleDir)$(Configuration)\</_BinRoot>
-  </PropertyGroup>
-  <PropertyGroup>
-    <!--
-      DON'T REDIRECT OUR OUTPUT.
-      Setting this will tell cppwinrt.build.post.props to copy our output from
-      the default OutDir up one level, so the wapproj will be able to find it.
-     -->
-    <NoOutputRedirection>true</NoOutputRedirection>
-  </PropertyGroup>
-  <ItemDefinitionGroup>
-    <ClCompile>
-      <AdditionalIncludeDirectories>$(OpenConsoleDir)\dep\jsoncpp\json;%(AdditionalIncludeDirectories);</AdditionalIncludeDirectories>
-    </ClCompile>
-    <Link>
-      <AdditionalDependencies>User32.lib;WindowsApp.lib;shell32.lib;%(AdditionalDependencies)</AdditionalDependencies>
-
-      <!-- TerminalAppLib contains a DllMain that we need to force the use of. -->
-      <AdditionalOptions Condition="'$(Platform)'=='Win32'">/INCLUDE:_DllMain@12</AdditionalOptions>
-      <AdditionalOptions Condition="'$(Platform)'!='Win32'">/INCLUDE:DllMain</AdditionalOptions>
-    </Link>
-  </ItemDefinitionGroup>
-  <Import Project="$(OpenConsoleDir)src\common.build.post.props" />
-  <Import Project="$(OpenConsoleDir)src\cppwinrt.build.post.props" />
-<<<<<<< HEAD
-  <!--
-    This is a terrible, terrible rule. There exists a bug in Visual Studio 2019 16.2 and 16.3 previews
-    where ResolveAssemblyReferences will try and fail to parse a .lib when it produces a .winmd.
-    To fix that, we have to _temporarily_ replace the %(Implementation) on any winmd-producing
-    static library references with the empty string so as to make ResolveAssemblyReferences
-    not try to read it.
-
-    Upstream problem report:
-    https://developercommunity.visualstudio.com/content/problem/629524/static-library-reference-causes-there-was-a-proble.html
-  -->
-  <Target Name="_RemoveTerminalAppLibImplementationFromReference" BeforeTargets="ResolveAssemblyReferences">
-    <ItemGroup>
-      <_TerminalAppLibProjectReference Include="@(_ResolvedProjectReferencePaths)" Condition="'%(Filename)' == 'TerminalApp'" />
-      <_ResolvedProjectReferencePaths Remove="@(_TerminalAppLibProjectReference)" />
-      <_ResolvedProjectReferencePaths Include="@(_TerminalAppLibProjectReference)">
-        <Implementation />
-      </_ResolvedProjectReferencePaths>
-    </ItemGroup>
-  </Target>
-  <Target Name="_RestoreTerminalAppLibImplementationFromReference" AfterTargets="ResolveAssemblyReferences">
-    <ItemGroup>
-      <_ResolvedProjectReferencePaths Remove="@(_TerminalAppLibProjectReference)" />
-      <_ResolvedProjectReferencePaths Include="@(_TerminalAppLibProjectReference)" />
-    </ItemGroup>
-  </Target>
-  <!-- End "terrible, terrible rule" -->
-</Project>
-=======
-
-  <!-- Import this set of targets that fixes a VS bug that manifests when using
-  the TerminalAppLib project -->
-  <Import Project="FixVisualStudioBug.targets" />
-
-</Project>
-
->>>>>>> 634687ba
+<?xml version="1.0" encoding="utf-8"?>
+<Project DefaultTargets="Build" ToolsVersion="15.0" xmlns="http://schemas.microsoft.com/developer/msbuild/2003">
+
+  <Import Project="..\..\..\common.openconsole.props" Condition="'$(OpenConsoleDir)'==''" />
+
+  <PropertyGroup>
+    <!-- cppwinrt.build.pre.props depends on these settings: -->
+    <!-- build a dll, not exe (Application) -->
+    <ConfigurationType>DynamicLibrary</ConfigurationType>
+    <SubSystem>Console</SubSystem>
+    <!-- sets a bunch of Windows Universal properties -->
+    <OpenConsoleUniversalApp>true</OpenConsoleUniversalApp>
+  </PropertyGroup>
+  <Import Project="$(OpenConsoleDir)src\cppwinrt.build.pre.props" />
+  <PropertyGroup Label="Globals">
+    <ProjectGuid>{CA5CAD1A-44BD-4AC7-AC72-F16E576FDD12}</ProjectGuid>
+    <ProjectName>TerminalApp</ProjectName>
+    <RootNamespace>TerminalApp</RootNamespace>
+  </PropertyGroup>
+  <!-- ========================= XAML files ======================== -->
+  <ItemGroup>
+    <!-- DON'T PUT XAML FILES HERE! Put them in TerminalAppLib.vcxproj -->
+  </ItemGroup>
+
+  <!-- ========================= Headers ======================== -->
+  <ItemGroup>
+    <!-- Only put headers for winrt types in here. Don't put other header files
+    in here - put them in TerminalAppLib.vcxproj instead! -->
+    <ClInclude Include="pch.h" />
+    <ClInclude Include="TerminalPage.h" />
+    <ClInclude Include="MinMaxCloseControl.h" />
+    <ClInclude Include="AppKeyBindings.h" />
+    <ClInclude Include="TitlebarControl.h" />
+    <ClInclude Include="TabRowControl.h" />
+    <ClInclude Include="App.h" />
+  </ItemGroup>
+  <!-- ========================= Cpp Files ======================== -->
+  <ItemGroup>
+    <!-- Don't put source files in here - put them in TerminalAppLib.vcxproj instead! -->
+    <ClCompile Include="pch.cpp">
+      <PrecompiledHeader>Create</PrecompiledHeader>
+    </ClCompile>
+  </ItemGroup>
+  <!-- ========================= idl Files ======================== -->
+  <ItemGroup>
+    <!-- DON'T PUT IDL FILES HERE! Put them in TerminalApp.vcxproj -->
+  </ItemGroup>
+  <!-- ========================= Misc Files ======================== -->
+  <ItemGroup>
+    <None Include="packages.config" />
+    <None Include="TerminalApp.def" />
+  </ItemGroup>
+  <!-- ========================= Project References ======================== -->
+  <ItemGroup>
+    <!--
+      the packaging project won't recurse through our dependencies, you have to
+      make sure that if you add a cppwinrt dependency to any of these projects,
+      you also update all the consumers
+    -->
+    <ProjectReference Include="$(OpenConsoleDir)src\types\lib\types.vcxproj">
+      <Project>{18D09A24-8240-42D6-8CB6-236EEE820263}</Project>
+    </ProjectReference>
+
+    <!-- The midl compiler however, _will_ aggregate our winmd dependencies
+    somehow. So make sure to only include top-level dependencies here (don't
+    include Settings and Connection, since Control will include them for us) -->
+    <ProjectReference Include="$(OpenConsoleDir)src\cascadia\TerminalSettings\TerminalSettings.vcxproj" />
+    <ProjectReference Include="$(OpenConsoleDir)src\cascadia\TerminalConnection\TerminalConnection.vcxproj" />
+    <ProjectReference Include="$(OpenConsoleDir)src\cascadia\TerminalControl\TerminalControl.vcxproj" />
+
+    <!-- Reference TerminalAppLib here, so we can use it's TerminalApp.winmd as
+    our TerminalApp.winmd. This didn't work correctly in VS2017, you'd need to
+    manually reference the lib -->
+
+    <ProjectReference Include="$(OpenConsoleDir)src\cascadia\TerminalApp\lib\TerminalAppLib.vcxproj" >
+      <Private>true</Private>
+      <CopyLocalSatelliteAssemblies>true</CopyLocalSatelliteAssemblies>
+    </ProjectReference>
+
+  </ItemGroup>
+
+  <PropertyGroup>
+    <!-- A small helper for paths to the compiled cppwinrt projects -->
+    <_BinRoot Condition="'$(Platform)' != 'Win32'">$(OpenConsoleDir)$(Platform)\$(Configuration)\</_BinRoot>
+    <_BinRoot Condition="'$(Platform)' == 'Win32'">$(OpenConsoleDir)$(Configuration)\</_BinRoot>
+  </PropertyGroup>
+
+  <PropertyGroup>
+    <!--
+      DON'T REDIRECT OUR OUTPUT.
+      Setting this will tell cppwinrt.build.post.props to copy our output from
+      the default OutDir up one level, so the wapproj will be able to find it.
+     -->
+    <NoOutputRedirection>true</NoOutputRedirection>
+  </PropertyGroup>
+  <ItemDefinitionGroup>
+    <ClCompile>
+      <AdditionalIncludeDirectories>$(OpenConsoleDir)\dep\jsoncpp\json;%(AdditionalIncludeDirectories);</AdditionalIncludeDirectories>
+    </ClCompile>
+    <Link>
+      <AdditionalDependencies>User32.lib;WindowsApp.lib;shell32.lib;%(AdditionalDependencies)</AdditionalDependencies>
+
+      <!-- TerminalAppLib contains a DllMain that we need to force the use of. -->
+      <AdditionalOptions Condition="'$(Platform)'=='Win32'">/INCLUDE:_DllMain@12</AdditionalOptions>
+      <AdditionalOptions Condition="'$(Platform)'!='Win32'">/INCLUDE:DllMain</AdditionalOptions>
+    </Link>
+  </ItemDefinitionGroup>
+  <Import Project="$(OpenConsoleDir)src\common.build.post.props" />
+
+  <Import Project="$(OpenConsoleDir)src\cppwinrt.build.post.props" />
+
+  <!-- Import this set of targets that fixes a VS bug that manifests when using
+  the TerminalAppLib project -->
+  <Import Project="FixVisualStudioBug.targets" />
+
+</Project>