--- conflicted
+++ resolved
@@ -1,480 +1,478 @@
-﻿<?xml version="1.0" encoding="utf-8"?>
-<root>
-  <!-- 
-    Microsoft ResX Schema 
-    
-    Version 2.0
-    
-    The primary goals of this format is to allow a simple XML format 
-    that is mostly human readable. The generation and parsing of the 
-    various data types are done through the TypeConverter classes 
-    associated with the data types.
-    
-    Example:
-    
-    ... ado.net/XML headers & schema ...
-    <resheader name="resmimetype">text/microsoft-resx</resheader>
-    <resheader name="version">2.0</resheader>
-    <resheader name="reader">System.Resources.ResXResourceReader, System.Windows.Forms, ...</resheader>
-    <resheader name="writer">System.Resources.ResXResourceWriter, System.Windows.Forms, ...</resheader>
-    <data name="Name1"><value>this is my long string</value><comment>this is a comment</comment></data>
-    <data name="Color1" type="System.Drawing.Color, System.Drawing">Blue</data>
-    <data name="Bitmap1" mimetype="application/x-microsoft.net.object.binary.base64">
-        <value>[base64 mime encoded serialized .NET Framework object]</value>
-    </data>
-    <data name="Icon1" type="System.Drawing.Icon, System.Drawing" mimetype="application/x-microsoft.net.object.bytearray.base64">
-        <value>[base64 mime encoded string representing a byte array form of the .NET Framework object]</value>
-        <comment>This is a comment</comment>
-    </data>
-                
-    There are any number of "resheader" rows that contain simple 
-    name/value pairs.
-    
-    Each data row contains a name, and value. The row also contains a 
-    type or mimetype. Type corresponds to a .NET class that support 
-    text/value conversion through the TypeConverter architecture. 
-    Classes that don't support this are serialized and stored with the 
-    mimetype set.
-    
-    The mimetype is used for serialized objects, and tells the 
-    ResXResourceReader how to depersist the object. This is currently not 
-    extensible. For a given mimetype the value must be set accordingly:
-    
-    Note - application/x-microsoft.net.object.binary.base64 is the format 
-    that the ResXResourceWriter will generate, however the reader can 
-    read any of the formats listed below.
-    
-    mimetype: application/x-microsoft.net.object.binary.base64
-    value   : The object must be serialized with 
-            : System.Runtime.Serialization.Formatters.Binary.BinaryFormatter
-            : and then encoded with base64 encoding.
-    
-    mimetype: application/x-microsoft.net.object.soap.base64
-    value   : The object must be serialized with 
-            : System.Runtime.Serialization.Formatters.Soap.SoapFormatter
-            : and then encoded with base64 encoding.
-
-    mimetype: application/x-microsoft.net.object.bytearray.base64
-    value   : The object must be serialized into a byte array 
-            : using a System.ComponentModel.TypeConverter
-            : and then encoded with base64 encoding.
-    -->
-  <xsd:schema id="root" xmlns="" xmlns:xsd="http://www.w3.org/2001/XMLSchema" xmlns:msdata="urn:schemas-microsoft-com:xml-msdata">
-    <xsd:import namespace="http://www.w3.org/XML/1998/namespace" />
-    <xsd:element name="root" msdata:IsDataSet="true">
-      <xsd:complexType>
-        <xsd:choice maxOccurs="unbounded">
-          <xsd:element name="metadata">
-            <xsd:complexType>
-              <xsd:sequence>
-                <xsd:element name="value" type="xsd:string" minOccurs="0" />
-              </xsd:sequence>
-              <xsd:attribute name="name" use="required" type="xsd:string" />
-              <xsd:attribute name="type" type="xsd:string" />
-              <xsd:attribute name="mimetype" type="xsd:string" />
-              <xsd:attribute ref="xml:space" />
-            </xsd:complexType>
-          </xsd:element>
-          <xsd:element name="assembly">
-            <xsd:complexType>
-              <xsd:attribute name="alias" type="xsd:string" />
-              <xsd:attribute name="name" type="xsd:string" />
-            </xsd:complexType>
-          </xsd:element>
-          <xsd:element name="data">
-            <xsd:complexType>
-              <xsd:sequence>
-                <xsd:element name="value" type="xsd:string" minOccurs="0" msdata:Ordinal="1" />
-                <xsd:element name="comment" type="xsd:string" minOccurs="0" msdata:Ordinal="2" />
-              </xsd:sequence>
-              <xsd:attribute name="name" type="xsd:string" use="required" msdata:Ordinal="1" />
-              <xsd:attribute name="type" type="xsd:string" msdata:Ordinal="3" />
-              <xsd:attribute name="mimetype" type="xsd:string" msdata:Ordinal="4" />
-              <xsd:attribute ref="xml:space" />
-            </xsd:complexType>
-          </xsd:element>
-          <xsd:element name="resheader">
-            <xsd:complexType>
-              <xsd:sequence>
-                <xsd:element name="value" type="xsd:string" minOccurs="0" msdata:Ordinal="1" />
-              </xsd:sequence>
-              <xsd:attribute name="name" type="xsd:string" use="required" />
-            </xsd:complexType>
-          </xsd:element>
-        </xsd:choice>
-      </xsd:complexType>
-    </xsd:element>
-  </xsd:schema>
-  <resheader name="resmimetype">
-    <value>text/microsoft-resx</value>
-  </resheader>
-  <resheader name="version">
-    <value>2.0</value>
-  </resheader>
-  <resheader name="reader">
-    <value>System.Resources.ResXResourceReader, System.Windows.Forms, Version=4.0.0.0, Culture=neutral, PublicKeyToken=b77a5c561934e089</value>
-  </resheader>
-  <resheader name="writer">
-    <value>System.Resources.ResXResourceWriter, System.Windows.Forms, Version=4.0.0.0, Culture=neutral, PublicKeyToken=b77a5c561934e089</value>
-  </resheader>
-  <data name="InitialJsonParseErrorText" xml:space="preserve">
-    <value>Settings could not be loaded from file. Check for syntax errors, including trailing commas.</value>
-  </data>
-  <data name="MissingDefaultProfileText" xml:space="preserve">
-    <value>Could not find your default profile in your list of profiles - using the first profile. Check to make sure the "defaultProfile" matches the GUID of one of your profiles.</value>
-    <comment>{Locked="\"defaultProfile\""}</comment>
-  </data>
-  <data name="DuplicateProfileText" xml:space="preserve">
-    <value>Found multiple profiles with the same GUID in your settings file - ignoring duplicates. Make sure each profile's GUID is unique.</value>
-  </data>
-  <data name="UnknownColorSchemeText" xml:space="preserve">
-    <value>Found a profile with an invalid "colorScheme". Defaulting that profile to the default colors. Make sure that when setting a "colorScheme", the value matches the "name" of a color scheme in the "schemes" list.</value>
-    <comment>{Locked="\"colorScheme\"","\"name\"","\"schemes\""}</comment>
-  </data>
-  <data name="NoProfilesText" xml:space="preserve">
-    <value>No profiles were found in your settings.</value>
-  </data>
-  <data name="AllProfilesHiddenText" xml:space="preserve">
-    <value>All profiles were hidden in your settings. You must have at least one non-hidden profile.</value>
-  </data>
-  <data name="ReloadJsonParseErrorText" xml:space="preserve">
-    <value>Settings could not be reloaded from file. Check for syntax errors, including trailing commas.</value>
-  </data>
-  <data name="UsingDefaultSettingsText" xml:space="preserve">
-    <value>Temporarily using the Windows Terminal default settings.</value>
-  </data>
-  <data name="InitialJsonParseErrorTitle" xml:space="preserve">
-    <value>Failed to load settings</value>
-  </data>
-  <data name="SettingsValidateErrorTitle" xml:space="preserve">
-    <value>Encountered errors while loading user settings</value>
-  </data>
-  <data name="Ok" xml:space="preserve">
-    <value>OK</value>
-  </data>
-  <data name="ReloadJsonParseErrorTitle" xml:space="preserve">
-    <value>Failed to reload settings</value>
-  </data>
-  <data name="FeedbackUriValue" xml:space="preserve">
-    <value>https://go.microsoft.com/fwlink/?linkid=2125419</value>
-    <comment>{Locked}This is a FWLink, so it will be localized with the fwlink tool</comment>
-  </data>
-  <data name="AboutMenuItem" xml:space="preserve">
-    <value>About</value>
-  </data>
-  <data name="FeedbackMenuItem" xml:space="preserve">
-    <value>Feedback</value>
-  </data>
-  <data name="SettingsMenuItem" xml:space="preserve">
-    <value>Settings</value>
-  </data>
-  <data name="Cancel" xml:space="preserve">
-    <value>Cancel</value>
-  </data>
-  <data name="CloseAll" xml:space="preserve">
-    <value>Close all</value>
-  </data>
-  <data name="CloseWindowWarningTitle" xml:space="preserve">
-    <value>Do you want to close all tabs?</value>
-  </data>
-  <data name="TabCloseSubMenu" xml:space="preserve">
-    <value>Close...</value>
-  </data>
-  <data name="TabCloseAfter" xml:space="preserve">
-    <value>Close Tabs to the Right</value>
-  </data>
-  <data name="TabCloseOther" xml:space="preserve">
-    <value>Close Other Tabs</value>
-  </data>
-  <data name="TabClose" xml:space="preserve">
-    <value>Close Tab</value>
-  </data>
-  <data name="TabColorChoose" xml:space="preserve">
-    <value>Color...</value>
-  </data>
-  <data name="TabColorCustomButton.Content" xml:space="preserve">
-    <value>Custom...</value>
-  </data>
-  <data name="TabColorClearButton.Content" xml:space="preserve">
-    <value>Reset</value>
-  </data>
-  <data name="RenameTabText" xml:space="preserve">
-    <value>Rename Tab</value>
-  </data>
-  <data name="InvalidBackgroundImage" xml:space="preserve">
-    <value>Found a profile with an invalid "backgroundImage". Defaulting that profile to have no background image. Make sure that when setting a "backgroundImage", the value is a valid file path to an image.</value>
-    <comment>{Locked="\"backgroundImage\""}</comment>
-  </data>
-  <data name="InvalidIcon" xml:space="preserve">
-    <value>Found a profile with an invalid "icon". Defaulting that profile to have no icon. Make sure that when setting an "icon", the value is a valid file path to an image.</value>
-    <comment>{Locked="\"icon\""} The word "icon" in quotes is locked, the word icon OUTSIDE of quotes should be localized.</comment>
-  </data>
-  <data name="AtLeastOneKeybindingWarning" xml:space="preserve">
-    <value>Warnings were found while parsing your keybindings:</value>
-  </data>
-  <data name="TooManyKeysForChord" xml:space="preserve">
-    <value>&#x2022; Found a keybinding with too many strings for the "keys" array. There should only be one string value in the "keys" array.</value>
-    <comment>{Locked="\"keys\"","&#x2022;"} This glyph is a bullet, used in a bulleted list.</comment>
-  </data>
-  <data name="MissingRequiredParameter" xml:space="preserve">
-    <value>&#x2022; Found a keybinding that was missing a required parameter value. This keybinding will be ignored.</value>
-    <comment>{Locked="&#x2022;"} This glyph is a bullet, used in a bulleted list.</comment>
-  </data>
-  <data name="LegacyGlobalsProperty" xml:space="preserve">
-    <value>The "globals" property is deprecated - your settings might need updating. </value>
-    <comment>{Locked="\"globals\""} </comment>
-  </data>
-  <data name="LegacyGlobalsPropertyHrefUrl" xml:space="preserve">
-    <value>https://go.microsoft.com/fwlink/?linkid=2128258</value>
-    <comment>{Locked}This is a FWLink, so it will be localized with the fwlink tool</comment>
-  </data>
-  <data name="LegacyGlobalsPropertyHrefLabel" xml:space="preserve">
-    <value>For more info, see this web page.</value>
-  </data>
-  <data name="FailedToParseCommandJson" xml:space="preserve">
-    <value>Failed to expand a command with "iterateOn" set. This command will be ignored.</value>
-    <comment>{Locked="\"iterateOn\""} </comment>
-  </data>
-  <data name="CmdCommandArgDesc" xml:space="preserve">
-    <value>An optional command, with arguments, to be spawned in the new tab or pane</value>
-  </data>
-  <data name="CmdFocusTabDesc" xml:space="preserve">
-    <value>Move focus to another tab</value>
-  </data>
-  <data name="CmdFocusTabNextArgDesc" xml:space="preserve">
-    <value>Move focus to the next tab</value>
-  </data>
-  <data name="CmdFTDesc" xml:space="preserve">
-    <value>An alias for the "focus-tab" subcommand.</value>
-    <comment>{Locked="\"focus-tab\""}</comment>
-  </data>
-  <data name="CmdFocusTabPrevArgDesc" xml:space="preserve">
-    <value>Move focus to the previous tab</value>
-  </data>
-  <data name="CmdFocusTabTargetArgDesc" xml:space="preserve">
-    <value>Move focus the tab at the given index</value>
-  </data>
-  <data name="CmdNewTabDesc" xml:space="preserve">
-    <value>Create a new tab</value>
-  </data>
-  <data name="CmdNTDesc" xml:space="preserve">
-    <value>An alias for the "new-tab" subcommand.</value>
-    <comment>{Locked="\"new-tab\""}</comment>
-  </data>
-  <data name="CmdProfileArgDesc" xml:space="preserve">
-    <value>Open with the given profile. Accepts either the name or GUID of a profile</value>
-  </data>
-  <data name="CmdSplitPaneDesc" xml:space="preserve">
-    <value>Create a new split pane</value>
-  </data>
-  <data name="CmdSPDesc" xml:space="preserve">
-    <value>An alias for the "split-pane" subcommand.</value>
-    <comment>{Locked="\"split-pane\""}</comment>
-  </data>
-  <data name="CmdSplitPaneHorizontalArgDesc" xml:space="preserve">
-    <value>Create the new pane as a horizontal split (think [-])</value>
-  </data>
-  <data name="CmdSplitPaneVerticalArgDesc" xml:space="preserve">
-    <value>Create the new pane as a vertical split (think [|])</value>
-  </data>
-  <data name="CmdStartingDirArgDesc" xml:space="preserve">
-    <value>Open in the given directory instead of the profile's set "startingDirectory"</value>
-    <comment>{Locked="\"startingDirectory\""}</comment>
-  </data>
-  <data name="CmdTitleArgDesc" xml:space="preserve">
-    <value>Open the terminal with the provided title instead of the profile's set "title"</value>
-    <comment>{Locked="\"title\""}</comment>
-  </data>
-  <data name="CmdVersionDesc" xml:space="preserve">
-    <value>Display the application version</value>
-  </data>
-  <data name="CmdMaximizedDesc" xml:space="preserve">
-    <value>Launch the window maximized</value>
-  </data>
-  <data name="CmdFullscreenDesc" xml:space="preserve">
-    <value>Launch the window in fullscreen mode</value>
-  </data>
-  <data name="CmdFocusDesc" xml:space="preserve">
-    <value>Launch the window in focus mode</value>
-  </data>
-  <data name="NewTabSplitButton.[using:Windows.UI.Xaml.Automation]AutomationProperties.HelpText" xml:space="preserve">
-    <value>Press the button to open a new terminal tab with your default profile. Open the flyout to select which profile you want to open.</value>
-  </data>
-  <data name="NewTabSplitButton.[using:Windows.UI.Xaml.Automation]AutomationProperties.Name" xml:space="preserve">
-    <value>New Tab</value>
-  </data>
-  <data name="NewTabRun.Text" xml:space="preserve">
-    <value>Open a new tab</value>
-  </data>
-  <data name="NewPaneRun.Text" xml:space="preserve">
-    <value>Alt+Click to split the current window</value>
-  </data>
-  <data name="WindowCloseButton.[using:Windows.UI.Xaml.Automation]AutomationProperties.Name" xml:space="preserve">
-    <value>Close</value>
-  </data>
-  <data name="WindowCloseButton.[using:Windows.UI.Xaml.Controls]ToolTipService.ToolTip" xml:space="preserve">
-    <value>Close</value>
-  </data>
-  <data name="WindowMaximizeButton.[using:Windows.UI.Xaml.Automation]AutomationProperties.Name" xml:space="preserve">
-    <value>Maximize</value>
-  </data>
-  <data name="WindowMaximizeButton.[using:Windows.UI.Xaml.Controls]ToolTipService.ToolTip" xml:space="preserve">
-    <value>Maximize</value>
-  </data>
-  <data name="WindowMinimizeButton.[using:Windows.UI.Xaml.Automation]AutomationProperties.Name" xml:space="preserve">
-    <value>Minimize</value>
-  </data>
-  <data name="WindowMinimizeButton.[using:Windows.UI.Xaml.Controls]ToolTipService.ToolTip" xml:space="preserve">
-    <value>Minimize</value>
-  </data>
-  <data name="AboutDialog.Title" xml:space="preserve">
-    <value>About</value>
-  </data>
-  <data name="AboutDialog.CloseButtonText" xml:space="preserve">
-    <value>OK</value>
-  </data>
-  <data name="AboutDialog_VersionLabel.Text" xml:space="preserve">
-    <value>Version:</value>
-    <comment>This is the heading for a version number label</comment>
-  </data>
-  <data name="AboutDialog_GettingStartedLink.Content" xml:space="preserve">
-    <value>Getting Started</value>
-    <comment>A hyperlink name for a guide on how to get started using Terminal</comment>
-  </data>
-  <data name="AboutDialog_DocumentationLink.Content" xml:space="preserve">
-    <value>Documentation</value>
-    <comment>A hyperlink name for user documentation</comment>
-  </data>
-  <data name="AboutDialog_ReleaseNotesLink.Content" xml:space="preserve">
-    <value>Release Notes</value>
-    <comment>A hyperlink name for the Terminal's release notes</comment>
-  </data>
-  <data name="AboutDialog_PrivacyPolicyLink.Content" xml:space="preserve">
-    <value>Privacy Policy</value>
-    <comment>A hyperlink name for the Terminal's privacy policy</comment>
-  </data>
-  <data name="AboutDialog_ThirdPartyNoticesLink.Content" xml:space="preserve">
-    <value>Third-Party Notices</value>
-    <comment>A hyperlink name for the Terminal's third-party notices</comment>
-  </data>
-  <data name="CloseAllDialog.CloseButtonText" xml:space="preserve">
-    <value>Cancel</value>
-  </data>
-  <data name="CloseAllDialog.PrimaryButtonText" xml:space="preserve">
-    <value>Close all</value>
-  </data>
-  <data name="CloseAllDialog.Title" xml:space="preserve">
-    <value>Do you want to close all tabs?</value>
-  </data>
-  <data name="LargePasteDialog.CloseButtonText" xml:space="preserve">
-    <value>Cancel</value>
-  </data>
-  <data name="LargePasteDialog.Content" xml:space="preserve">
-    <value>You are about to paste text that is longer than 5 KiB. Do you wish to continue?</value>
-  </data>
-  <data name="LargePasteDialog.PrimaryButtonText" xml:space="preserve">
-    <value>Paste anyway</value>
-  </data>
-  <data name="LargePasteDialog.Title" xml:space="preserve">
-    <value>Warning</value>
-  </data>
-  <data name="MultiLinePasteDialog.CloseButtonText" xml:space="preserve">
-    <value>Cancel</value>
-  </data>
-  <data name="MultiLinePasteDialog.Content" xml:space="preserve">
-    <value>You are about to paste text that contains multiple lines. If you paste this text into your shell, it may result in the unexpected execution of commands. Do you wish to continue?</value>
-  </data>
-  <data name="MultiLinePasteDialog.PrimaryButtonText" xml:space="preserve">
-    <value>Paste anyway</value>
-  </data>
-  <data name="MultiLinePasteDialog.Title" xml:space="preserve">
-    <value>Warning</value>
-  </data>
-  <data name="CommandPalette_SearchBox.PlaceholderText" xml:space="preserve">
-    <value>Type a command name...</value>
-  </data>
-  <data name="CommandPalette_NoMatchesText.Text" xml:space="preserve">
-    <value>No matching commands</value>
-  </data>
-  <data name="CommandPaletteControlName" xml:space="preserve">
-    <value>Command Palette</value>
-  </data>
-  <data name="TabSwitcherControlName" xml:space="preserve">
-    <value>Tab Switcher</value>
-  </data>
-  <data name="TabSwitcher_SearchBoxText" xml:space="preserve">
-    <value>Type a tab name...</value>
-  </data>
-  <data name="TabSwitcher_NoMatchesText" xml:space="preserve">
-    <value>No matching tab name</value>
-  </data>
-  <data name="CmdPalCommandlinePrompt" xml:space="preserve">
-    <value>Enter a wt commandline to run</value>
-    <comment>{Locked="wt"} </comment>
-  </data>
-  <data name="CrimsonColorButton.[using:Windows.UI.Xaml.Controls]ToolTipService.ToolTip" xml:space="preserve">
-    <value>Crimson</value>
-  </data>
-  <data name="SteelBlueColorButton.[using:Windows.UI.Xaml.Controls]ToolTipService.ToolTip" xml:space="preserve">
-    <value>Steel Blue</value>
-  </data>
-  <data name="MediumSeaGreenColorButton.[using:Windows.UI.Xaml.Controls]ToolTipService.ToolTip" xml:space="preserve">
-    <value>Medium Sea Green</value>
-  </data>
-  <data name="DarkOrangeColorButton.[using:Windows.UI.Xaml.Controls]ToolTipService.ToolTip" xml:space="preserve">
-    <value>Dark Orange</value>
-  </data>
-  <data name="MediumVioletRedColorButton.[using:Windows.UI.Xaml.Controls]ToolTipService.ToolTip" xml:space="preserve">
-    <value>Medium Violet Red</value>
-  </data>
-  <data name="DodgerBlueColorButton.[using:Windows.UI.Xaml.Controls]ToolTipService.ToolTip" xml:space="preserve">
-    <value>Dodger Blue</value>
-  </data>
-  <data name="LimeGreenColorButton.[using:Windows.UI.Xaml.Controls]ToolTipService.ToolTip" xml:space="preserve">
-    <value>Lime Green</value>
-  </data>
-  <data name="YellowColorButton.[using:Windows.UI.Xaml.Controls]ToolTipService.ToolTip" xml:space="preserve">
-    <value>Yellow</value>
-  </data>
-  <data name="BlueVioletColorButton.[using:Windows.UI.Xaml.Controls]ToolTipService.ToolTip" xml:space="preserve">
-    <value>Blue Violet</value>
-  </data>
-  <data name="SlateBlueColorButton.[using:Windows.UI.Xaml.Controls]ToolTipService.ToolTip" xml:space="preserve">
-    <value>Slate Blue</value>
-  </data>
-  <data name="LimeColorButton.[using:Windows.UI.Xaml.Controls]ToolTipService.ToolTip" xml:space="preserve">
-    <value>Lime</value>
-  </data>
-  <data name="TanColorButton.[using:Windows.UI.Xaml.Controls]ToolTipService.ToolTip" xml:space="preserve">
-    <value>Tan</value>
-  </data>
-  <data name="MagentaColorButton.[using:Windows.UI.Xaml.Controls]ToolTipService.ToolTip" xml:space="preserve">
-    <value>Magenta</value>
-  </data>
-  <data name="CyanColorButton.[using:Windows.UI.Xaml.Controls]ToolTipService.ToolTip" xml:space="preserve">
-    <value>Cyan</value>
-  </data>
-  <data name="SkyBlueColorButton.[using:Windows.UI.Xaml.Controls]ToolTipService.ToolTip" xml:space="preserve">
-    <value>Sky Blue</value>
-  </data>
-  <data name="DarkGrayColorButton.[using:Windows.UI.Xaml.Controls]ToolTipService.ToolTip" xml:space="preserve">
-    <value>Dark Gray</value>
-  </data>
-  <data name="InvalidUriText" xml:space="preserve">
-    <value>This link is invalid:</value>
-  </data>
-  <data name="UnsupportedSchemeText" xml:space="preserve">
-    <value>This link type is currently not supported:</value>
-  </data>
-  <data name="CouldNotOpenUriDialog.PrimaryButtonText" xml:space="preserve">
-    <value>Cancel</value>
-  </data>
-<<<<<<< HEAD
-  <data name="SettingsTab" xml:space="preserve">
-    <value>Settings</value>
-=======
-  <data name="FailedToWriteToSettings" xml:space="preserve">
-    <value>We could not write to your settings file. Check the permissions on that file to ensure that the read-only flag is not set and that write access is granted.</value>
->>>>>>> 4a95d94c
-  </data>
-</root>
+﻿<?xml version="1.0" encoding="utf-8"?>
+<root>
+  <!-- 
+    Microsoft ResX Schema 
+    
+    Version 2.0
+    
+    The primary goals of this format is to allow a simple XML format 
+    that is mostly human readable. The generation and parsing of the 
+    various data types are done through the TypeConverter classes 
+    associated with the data types.
+    
+    Example:
+    
+    ... ado.net/XML headers & schema ...
+    <resheader name="resmimetype">text/microsoft-resx</resheader>
+    <resheader name="version">2.0</resheader>
+    <resheader name="reader">System.Resources.ResXResourceReader, System.Windows.Forms, ...</resheader>
+    <resheader name="writer">System.Resources.ResXResourceWriter, System.Windows.Forms, ...</resheader>
+    <data name="Name1"><value>this is my long string</value><comment>this is a comment</comment></data>
+    <data name="Color1" type="System.Drawing.Color, System.Drawing">Blue</data>
+    <data name="Bitmap1" mimetype="application/x-microsoft.net.object.binary.base64">
+        <value>[base64 mime encoded serialized .NET Framework object]</value>
+    </data>
+    <data name="Icon1" type="System.Drawing.Icon, System.Drawing" mimetype="application/x-microsoft.net.object.bytearray.base64">
+        <value>[base64 mime encoded string representing a byte array form of the .NET Framework object]</value>
+        <comment>This is a comment</comment>
+    </data>
+                
+    There are any number of "resheader" rows that contain simple 
+    name/value pairs.
+    
+    Each data row contains a name, and value. The row also contains a 
+    type or mimetype. Type corresponds to a .NET class that support 
+    text/value conversion through the TypeConverter architecture. 
+    Classes that don't support this are serialized and stored with the 
+    mimetype set.
+    
+    The mimetype is used for serialized objects, and tells the 
+    ResXResourceReader how to depersist the object. This is currently not 
+    extensible. For a given mimetype the value must be set accordingly:
+    
+    Note - application/x-microsoft.net.object.binary.base64 is the format 
+    that the ResXResourceWriter will generate, however the reader can 
+    read any of the formats listed below.
+    
+    mimetype: application/x-microsoft.net.object.binary.base64
+    value   : The object must be serialized with 
+            : System.Runtime.Serialization.Formatters.Binary.BinaryFormatter
+            : and then encoded with base64 encoding.
+    
+    mimetype: application/x-microsoft.net.object.soap.base64
+    value   : The object must be serialized with 
+            : System.Runtime.Serialization.Formatters.Soap.SoapFormatter
+            : and then encoded with base64 encoding.
+
+    mimetype: application/x-microsoft.net.object.bytearray.base64
+    value   : The object must be serialized into a byte array 
+            : using a System.ComponentModel.TypeConverter
+            : and then encoded with base64 encoding.
+    -->
+  <xsd:schema id="root" xmlns="" xmlns:xsd="http://www.w3.org/2001/XMLSchema" xmlns:msdata="urn:schemas-microsoft-com:xml-msdata">
+    <xsd:import namespace="http://www.w3.org/XML/1998/namespace" />
+    <xsd:element name="root" msdata:IsDataSet="true">
+      <xsd:complexType>
+        <xsd:choice maxOccurs="unbounded">
+          <xsd:element name="metadata">
+            <xsd:complexType>
+              <xsd:sequence>
+                <xsd:element name="value" type="xsd:string" minOccurs="0" />
+              </xsd:sequence>
+              <xsd:attribute name="name" use="required" type="xsd:string" />
+              <xsd:attribute name="type" type="xsd:string" />
+              <xsd:attribute name="mimetype" type="xsd:string" />
+              <xsd:attribute ref="xml:space" />
+            </xsd:complexType>
+          </xsd:element>
+          <xsd:element name="assembly">
+            <xsd:complexType>
+              <xsd:attribute name="alias" type="xsd:string" />
+              <xsd:attribute name="name" type="xsd:string" />
+            </xsd:complexType>
+          </xsd:element>
+          <xsd:element name="data">
+            <xsd:complexType>
+              <xsd:sequence>
+                <xsd:element name="value" type="xsd:string" minOccurs="0" msdata:Ordinal="1" />
+                <xsd:element name="comment" type="xsd:string" minOccurs="0" msdata:Ordinal="2" />
+              </xsd:sequence>
+              <xsd:attribute name="name" type="xsd:string" use="required" msdata:Ordinal="1" />
+              <xsd:attribute name="type" type="xsd:string" msdata:Ordinal="3" />
+              <xsd:attribute name="mimetype" type="xsd:string" msdata:Ordinal="4" />
+              <xsd:attribute ref="xml:space" />
+            </xsd:complexType>
+          </xsd:element>
+          <xsd:element name="resheader">
+            <xsd:complexType>
+              <xsd:sequence>
+                <xsd:element name="value" type="xsd:string" minOccurs="0" msdata:Ordinal="1" />
+              </xsd:sequence>
+              <xsd:attribute name="name" type="xsd:string" use="required" />
+            </xsd:complexType>
+          </xsd:element>
+        </xsd:choice>
+      </xsd:complexType>
+    </xsd:element>
+  </xsd:schema>
+  <resheader name="resmimetype">
+    <value>text/microsoft-resx</value>
+  </resheader>
+  <resheader name="version">
+    <value>2.0</value>
+  </resheader>
+  <resheader name="reader">
+    <value>System.Resources.ResXResourceReader, System.Windows.Forms, Version=4.0.0.0, Culture=neutral, PublicKeyToken=b77a5c561934e089</value>
+  </resheader>
+  <resheader name="writer">
+    <value>System.Resources.ResXResourceWriter, System.Windows.Forms, Version=4.0.0.0, Culture=neutral, PublicKeyToken=b77a5c561934e089</value>
+  </resheader>
+  <data name="InitialJsonParseErrorText" xml:space="preserve">
+    <value>Settings could not be loaded from file. Check for syntax errors, including trailing commas.</value>
+  </data>
+  <data name="MissingDefaultProfileText" xml:space="preserve">
+    <value>Could not find your default profile in your list of profiles - using the first profile. Check to make sure the "defaultProfile" matches the GUID of one of your profiles.</value>
+    <comment>{Locked="\"defaultProfile\""}</comment>
+  </data>
+  <data name="DuplicateProfileText" xml:space="preserve">
+    <value>Found multiple profiles with the same GUID in your settings file - ignoring duplicates. Make sure each profile's GUID is unique.</value>
+  </data>
+  <data name="UnknownColorSchemeText" xml:space="preserve">
+    <value>Found a profile with an invalid "colorScheme". Defaulting that profile to the default colors. Make sure that when setting a "colorScheme", the value matches the "name" of a color scheme in the "schemes" list.</value>
+    <comment>{Locked="\"colorScheme\"","\"name\"","\"schemes\""}</comment>
+  </data>
+  <data name="NoProfilesText" xml:space="preserve">
+    <value>No profiles were found in your settings.</value>
+  </data>
+  <data name="AllProfilesHiddenText" xml:space="preserve">
+    <value>All profiles were hidden in your settings. You must have at least one non-hidden profile.</value>
+  </data>
+  <data name="ReloadJsonParseErrorText" xml:space="preserve">
+    <value>Settings could not be reloaded from file. Check for syntax errors, including trailing commas.</value>
+  </data>
+  <data name="UsingDefaultSettingsText" xml:space="preserve">
+    <value>Temporarily using the Windows Terminal default settings.</value>
+  </data>
+  <data name="InitialJsonParseErrorTitle" xml:space="preserve">
+    <value>Failed to load settings</value>
+  </data>
+  <data name="SettingsValidateErrorTitle" xml:space="preserve">
+    <value>Encountered errors while loading user settings</value>
+  </data>
+  <data name="Ok" xml:space="preserve">
+    <value>OK</value>
+  </data>
+  <data name="ReloadJsonParseErrorTitle" xml:space="preserve">
+    <value>Failed to reload settings</value>
+  </data>
+  <data name="FeedbackUriValue" xml:space="preserve">
+    <value>https://go.microsoft.com/fwlink/?linkid=2125419</value>
+    <comment>{Locked}This is a FWLink, so it will be localized with the fwlink tool</comment>
+  </data>
+  <data name="AboutMenuItem" xml:space="preserve">
+    <value>About</value>
+  </data>
+  <data name="FeedbackMenuItem" xml:space="preserve">
+    <value>Feedback</value>
+  </data>
+  <data name="SettingsMenuItem" xml:space="preserve">
+    <value>Settings</value>
+  </data>
+  <data name="Cancel" xml:space="preserve">
+    <value>Cancel</value>
+  </data>
+  <data name="CloseAll" xml:space="preserve">
+    <value>Close all</value>
+  </data>
+  <data name="CloseWindowWarningTitle" xml:space="preserve">
+    <value>Do you want to close all tabs?</value>
+  </data>
+  <data name="TabCloseSubMenu" xml:space="preserve">
+    <value>Close...</value>
+  </data>
+  <data name="TabCloseAfter" xml:space="preserve">
+    <value>Close Tabs to the Right</value>
+  </data>
+  <data name="TabCloseOther" xml:space="preserve">
+    <value>Close Other Tabs</value>
+  </data>
+  <data name="TabClose" xml:space="preserve">
+    <value>Close Tab</value>
+  </data>
+  <data name="TabColorChoose" xml:space="preserve">
+    <value>Color...</value>
+  </data>
+  <data name="TabColorCustomButton.Content" xml:space="preserve">
+    <value>Custom...</value>
+  </data>
+  <data name="TabColorClearButton.Content" xml:space="preserve">
+    <value>Reset</value>
+  </data>
+  <data name="RenameTabText" xml:space="preserve">
+    <value>Rename Tab</value>
+  </data>
+  <data name="InvalidBackgroundImage" xml:space="preserve">
+    <value>Found a profile with an invalid "backgroundImage". Defaulting that profile to have no background image. Make sure that when setting a "backgroundImage", the value is a valid file path to an image.</value>
+    <comment>{Locked="\"backgroundImage\""}</comment>
+  </data>
+  <data name="InvalidIcon" xml:space="preserve">
+    <value>Found a profile with an invalid "icon". Defaulting that profile to have no icon. Make sure that when setting an "icon", the value is a valid file path to an image.</value>
+    <comment>{Locked="\"icon\""} The word "icon" in quotes is locked, the word icon OUTSIDE of quotes should be localized.</comment>
+  </data>
+  <data name="AtLeastOneKeybindingWarning" xml:space="preserve">
+    <value>Warnings were found while parsing your keybindings:</value>
+  </data>
+  <data name="TooManyKeysForChord" xml:space="preserve">
+    <value>&#x2022; Found a keybinding with too many strings for the "keys" array. There should only be one string value in the "keys" array.</value>
+    <comment>{Locked="\"keys\"","&#x2022;"} This glyph is a bullet, used in a bulleted list.</comment>
+  </data>
+  <data name="MissingRequiredParameter" xml:space="preserve">
+    <value>&#x2022; Found a keybinding that was missing a required parameter value. This keybinding will be ignored.</value>
+    <comment>{Locked="&#x2022;"} This glyph is a bullet, used in a bulleted list.</comment>
+  </data>
+  <data name="LegacyGlobalsProperty" xml:space="preserve">
+    <value>The "globals" property is deprecated - your settings might need updating. </value>
+    <comment>{Locked="\"globals\""} </comment>
+  </data>
+  <data name="LegacyGlobalsPropertyHrefUrl" xml:space="preserve">
+    <value>https://go.microsoft.com/fwlink/?linkid=2128258</value>
+    <comment>{Locked}This is a FWLink, so it will be localized with the fwlink tool</comment>
+  </data>
+  <data name="LegacyGlobalsPropertyHrefLabel" xml:space="preserve">
+    <value>For more info, see this web page.</value>
+  </data>
+  <data name="FailedToParseCommandJson" xml:space="preserve">
+    <value>Failed to expand a command with "iterateOn" set. This command will be ignored.</value>
+    <comment>{Locked="\"iterateOn\""} </comment>
+  </data>
+  <data name="CmdCommandArgDesc" xml:space="preserve">
+    <value>An optional command, with arguments, to be spawned in the new tab or pane</value>
+  </data>
+  <data name="CmdFocusTabDesc" xml:space="preserve">
+    <value>Move focus to another tab</value>
+  </data>
+  <data name="CmdFocusTabNextArgDesc" xml:space="preserve">
+    <value>Move focus to the next tab</value>
+  </data>
+  <data name="CmdFTDesc" xml:space="preserve">
+    <value>An alias for the "focus-tab" subcommand.</value>
+    <comment>{Locked="\"focus-tab\""}</comment>
+  </data>
+  <data name="CmdFocusTabPrevArgDesc" xml:space="preserve">
+    <value>Move focus to the previous tab</value>
+  </data>
+  <data name="CmdFocusTabTargetArgDesc" xml:space="preserve">
+    <value>Move focus the tab at the given index</value>
+  </data>
+  <data name="CmdNewTabDesc" xml:space="preserve">
+    <value>Create a new tab</value>
+  </data>
+  <data name="CmdNTDesc" xml:space="preserve">
+    <value>An alias for the "new-tab" subcommand.</value>
+    <comment>{Locked="\"new-tab\""}</comment>
+  </data>
+  <data name="CmdProfileArgDesc" xml:space="preserve">
+    <value>Open with the given profile. Accepts either the name or GUID of a profile</value>
+  </data>
+  <data name="CmdSplitPaneDesc" xml:space="preserve">
+    <value>Create a new split pane</value>
+  </data>
+  <data name="CmdSPDesc" xml:space="preserve">
+    <value>An alias for the "split-pane" subcommand.</value>
+    <comment>{Locked="\"split-pane\""}</comment>
+  </data>
+  <data name="CmdSplitPaneHorizontalArgDesc" xml:space="preserve">
+    <value>Create the new pane as a horizontal split (think [-])</value>
+  </data>
+  <data name="CmdSplitPaneVerticalArgDesc" xml:space="preserve">
+    <value>Create the new pane as a vertical split (think [|])</value>
+  </data>
+  <data name="CmdStartingDirArgDesc" xml:space="preserve">
+    <value>Open in the given directory instead of the profile's set "startingDirectory"</value>
+    <comment>{Locked="\"startingDirectory\""}</comment>
+  </data>
+  <data name="CmdTitleArgDesc" xml:space="preserve">
+    <value>Open the terminal with the provided title instead of the profile's set "title"</value>
+    <comment>{Locked="\"title\""}</comment>
+  </data>
+  <data name="CmdVersionDesc" xml:space="preserve">
+    <value>Display the application version</value>
+  </data>
+  <data name="CmdMaximizedDesc" xml:space="preserve">
+    <value>Launch the window maximized</value>
+  </data>
+  <data name="CmdFullscreenDesc" xml:space="preserve">
+    <value>Launch the window in fullscreen mode</value>
+  </data>
+  <data name="CmdFocusDesc" xml:space="preserve">
+    <value>Launch the window in focus mode</value>
+  </data>
+  <data name="NewTabSplitButton.[using:Windows.UI.Xaml.Automation]AutomationProperties.HelpText" xml:space="preserve">
+    <value>Press the button to open a new terminal tab with your default profile. Open the flyout to select which profile you want to open.</value>
+  </data>
+  <data name="NewTabSplitButton.[using:Windows.UI.Xaml.Automation]AutomationProperties.Name" xml:space="preserve">
+    <value>New Tab</value>
+  </data>
+  <data name="NewTabRun.Text" xml:space="preserve">
+    <value>Open a new tab</value>
+  </data>
+  <data name="NewPaneRun.Text" xml:space="preserve">
+    <value>Alt+Click to split the current window</value>
+  </data>
+  <data name="WindowCloseButton.[using:Windows.UI.Xaml.Automation]AutomationProperties.Name" xml:space="preserve">
+    <value>Close</value>
+  </data>
+  <data name="WindowCloseButton.[using:Windows.UI.Xaml.Controls]ToolTipService.ToolTip" xml:space="preserve">
+    <value>Close</value>
+  </data>
+  <data name="WindowMaximizeButton.[using:Windows.UI.Xaml.Automation]AutomationProperties.Name" xml:space="preserve">
+    <value>Maximize</value>
+  </data>
+  <data name="WindowMaximizeButton.[using:Windows.UI.Xaml.Controls]ToolTipService.ToolTip" xml:space="preserve">
+    <value>Maximize</value>
+  </data>
+  <data name="WindowMinimizeButton.[using:Windows.UI.Xaml.Automation]AutomationProperties.Name" xml:space="preserve">
+    <value>Minimize</value>
+  </data>
+  <data name="WindowMinimizeButton.[using:Windows.UI.Xaml.Controls]ToolTipService.ToolTip" xml:space="preserve">
+    <value>Minimize</value>
+  </data>
+  <data name="AboutDialog.Title" xml:space="preserve">
+    <value>About</value>
+  </data>
+  <data name="AboutDialog.CloseButtonText" xml:space="preserve">
+    <value>OK</value>
+  </data>
+  <data name="AboutDialog_VersionLabel.Text" xml:space="preserve">
+    <value>Version:</value>
+    <comment>This is the heading for a version number label</comment>
+  </data>
+  <data name="AboutDialog_GettingStartedLink.Content" xml:space="preserve">
+    <value>Getting Started</value>
+    <comment>A hyperlink name for a guide on how to get started using Terminal</comment>
+  </data>
+  <data name="AboutDialog_DocumentationLink.Content" xml:space="preserve">
+    <value>Documentation</value>
+    <comment>A hyperlink name for user documentation</comment>
+  </data>
+  <data name="AboutDialog_ReleaseNotesLink.Content" xml:space="preserve">
+    <value>Release Notes</value>
+    <comment>A hyperlink name for the Terminal's release notes</comment>
+  </data>
+  <data name="AboutDialog_PrivacyPolicyLink.Content" xml:space="preserve">
+    <value>Privacy Policy</value>
+    <comment>A hyperlink name for the Terminal's privacy policy</comment>
+  </data>
+  <data name="AboutDialog_ThirdPartyNoticesLink.Content" xml:space="preserve">
+    <value>Third-Party Notices</value>
+    <comment>A hyperlink name for the Terminal's third-party notices</comment>
+  </data>
+  <data name="CloseAllDialog.CloseButtonText" xml:space="preserve">
+    <value>Cancel</value>
+  </data>
+  <data name="CloseAllDialog.PrimaryButtonText" xml:space="preserve">
+    <value>Close all</value>
+  </data>
+  <data name="CloseAllDialog.Title" xml:space="preserve">
+    <value>Do you want to close all tabs?</value>
+  </data>
+  <data name="LargePasteDialog.CloseButtonText" xml:space="preserve">
+    <value>Cancel</value>
+  </data>
+  <data name="LargePasteDialog.Content" xml:space="preserve">
+    <value>You are about to paste text that is longer than 5 KiB. Do you wish to continue?</value>
+  </data>
+  <data name="LargePasteDialog.PrimaryButtonText" xml:space="preserve">
+    <value>Paste anyway</value>
+  </data>
+  <data name="LargePasteDialog.Title" xml:space="preserve">
+    <value>Warning</value>
+  </data>
+  <data name="MultiLinePasteDialog.CloseButtonText" xml:space="preserve">
+    <value>Cancel</value>
+  </data>
+  <data name="MultiLinePasteDialog.Content" xml:space="preserve">
+    <value>You are about to paste text that contains multiple lines. If you paste this text into your shell, it may result in the unexpected execution of commands. Do you wish to continue?</value>
+  </data>
+  <data name="MultiLinePasteDialog.PrimaryButtonText" xml:space="preserve">
+    <value>Paste anyway</value>
+  </data>
+  <data name="MultiLinePasteDialog.Title" xml:space="preserve">
+    <value>Warning</value>
+  </data>
+  <data name="CommandPalette_SearchBox.PlaceholderText" xml:space="preserve">
+    <value>Type a command name...</value>
+  </data>
+  <data name="CommandPalette_NoMatchesText.Text" xml:space="preserve">
+    <value>No matching commands</value>
+  </data>
+  <data name="CommandPaletteControlName" xml:space="preserve">
+    <value>Command Palette</value>
+  </data>
+  <data name="TabSwitcherControlName" xml:space="preserve">
+    <value>Tab Switcher</value>
+  </data>
+  <data name="TabSwitcher_SearchBoxText" xml:space="preserve">
+    <value>Type a tab name...</value>
+  </data>
+  <data name="TabSwitcher_NoMatchesText" xml:space="preserve">
+    <value>No matching tab name</value>
+  </data>
+  <data name="CmdPalCommandlinePrompt" xml:space="preserve">
+    <value>Enter a wt commandline to run</value>
+    <comment>{Locked="wt"} </comment>
+  </data>
+  <data name="CrimsonColorButton.[using:Windows.UI.Xaml.Controls]ToolTipService.ToolTip" xml:space="preserve">
+    <value>Crimson</value>
+  </data>
+  <data name="SteelBlueColorButton.[using:Windows.UI.Xaml.Controls]ToolTipService.ToolTip" xml:space="preserve">
+    <value>Steel Blue</value>
+  </data>
+  <data name="MediumSeaGreenColorButton.[using:Windows.UI.Xaml.Controls]ToolTipService.ToolTip" xml:space="preserve">
+    <value>Medium Sea Green</value>
+  </data>
+  <data name="DarkOrangeColorButton.[using:Windows.UI.Xaml.Controls]ToolTipService.ToolTip" xml:space="preserve">
+    <value>Dark Orange</value>
+  </data>
+  <data name="MediumVioletRedColorButton.[using:Windows.UI.Xaml.Controls]ToolTipService.ToolTip" xml:space="preserve">
+    <value>Medium Violet Red</value>
+  </data>
+  <data name="DodgerBlueColorButton.[using:Windows.UI.Xaml.Controls]ToolTipService.ToolTip" xml:space="preserve">
+    <value>Dodger Blue</value>
+  </data>
+  <data name="LimeGreenColorButton.[using:Windows.UI.Xaml.Controls]ToolTipService.ToolTip" xml:space="preserve">
+    <value>Lime Green</value>
+  </data>
+  <data name="YellowColorButton.[using:Windows.UI.Xaml.Controls]ToolTipService.ToolTip" xml:space="preserve">
+    <value>Yellow</value>
+  </data>
+  <data name="BlueVioletColorButton.[using:Windows.UI.Xaml.Controls]ToolTipService.ToolTip" xml:space="preserve">
+    <value>Blue Violet</value>
+  </data>
+  <data name="SlateBlueColorButton.[using:Windows.UI.Xaml.Controls]ToolTipService.ToolTip" xml:space="preserve">
+    <value>Slate Blue</value>
+  </data>
+  <data name="LimeColorButton.[using:Windows.UI.Xaml.Controls]ToolTipService.ToolTip" xml:space="preserve">
+    <value>Lime</value>
+  </data>
+  <data name="TanColorButton.[using:Windows.UI.Xaml.Controls]ToolTipService.ToolTip" xml:space="preserve">
+    <value>Tan</value>
+  </data>
+  <data name="MagentaColorButton.[using:Windows.UI.Xaml.Controls]ToolTipService.ToolTip" xml:space="preserve">
+    <value>Magenta</value>
+  </data>
+  <data name="CyanColorButton.[using:Windows.UI.Xaml.Controls]ToolTipService.ToolTip" xml:space="preserve">
+    <value>Cyan</value>
+  </data>
+  <data name="SkyBlueColorButton.[using:Windows.UI.Xaml.Controls]ToolTipService.ToolTip" xml:space="preserve">
+    <value>Sky Blue</value>
+  </data>
+  <data name="DarkGrayColorButton.[using:Windows.UI.Xaml.Controls]ToolTipService.ToolTip" xml:space="preserve">
+    <value>Dark Gray</value>
+  </data>
+  <data name="InvalidUriText" xml:space="preserve">
+    <value>This link is invalid:</value>
+  </data>
+  <data name="UnsupportedSchemeText" xml:space="preserve">
+    <value>This link type is currently not supported:</value>
+  </data>
+  <data name="CouldNotOpenUriDialog.PrimaryButtonText" xml:space="preserve">
+    <value>Cancel</value>
+  </data>
+  <data name="SettingsTab" xml:space="preserve">
+    <value>Settings</value>
+  </data>
+  <data name="FailedToWriteToSettings" xml:space="preserve">
+    <value>We could not write to your settings file. Check the permissions on that file to ensure that the read-only flag is not set and that write access is granted.</value>
+  </data>
+</root>