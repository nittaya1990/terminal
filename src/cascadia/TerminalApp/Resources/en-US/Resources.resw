--- conflicted
+++ resolved
@@ -1,276 +1,271 @@
-﻿<?xml version="1.0" encoding="utf-8"?>
-<root>
-  <!-- 
-    Microsoft ResX Schema 
-    
-    Version 2.0
-    
-    The primary goals of this format is to allow a simple XML format 
-    that is mostly human readable. The generation and parsing of the 
-    various data types are done through the TypeConverter classes 
-    associated with the data types.
-    
-    Example:
-    
-    ... ado.net/XML headers & schema ...
-    <resheader name="resmimetype">text/microsoft-resx</resheader>
-    <resheader name="version">2.0</resheader>
-    <resheader name="reader">System.Resources.ResXResourceReader, System.Windows.Forms, ...</resheader>
-    <resheader name="writer">System.Resources.ResXResourceWriter, System.Windows.Forms, ...</resheader>
-    <data name="Name1"><value>this is my long string</value><comment>this is a comment</comment></data>
-    <data name="Color1" type="System.Drawing.Color, System.Drawing">Blue</data>
-    <data name="Bitmap1" mimetype="application/x-microsoft.net.object.binary.base64">
-        <value>[base64 mime encoded serialized .NET Framework object]</value>
-    </data>
-    <data name="Icon1" type="System.Drawing.Icon, System.Drawing" mimetype="application/x-microsoft.net.object.bytearray.base64">
-        <value>[base64 mime encoded string representing a byte array form of the .NET Framework object]</value>
-        <comment>This is a comment</comment>
-    </data>
-                
-    There are any number of "resheader" rows that contain simple 
-    name/value pairs.
-    
-    Each data row contains a name, and value. The row also contains a 
-    type or mimetype. Type corresponds to a .NET class that support 
-    text/value conversion through the TypeConverter architecture. 
-    Classes that don't support this are serialized and stored with the 
-    mimetype set.
-    
-    The mimetype is used for serialized objects, and tells the 
-    ResXResourceReader how to depersist the object. This is currently not 
-    extensible. For a given mimetype the value must be set accordingly:
-    
-    Note - application/x-microsoft.net.object.binary.base64 is the format 
-    that the ResXResourceWriter will generate, however the reader can 
-    read any of the formats listed below.
-    
-    mimetype: application/x-microsoft.net.object.binary.base64
-    value   : The object must be serialized with 
-            : System.Runtime.Serialization.Formatters.Binary.BinaryFormatter
-            : and then encoded with base64 encoding.
-    
-    mimetype: application/x-microsoft.net.object.soap.base64
-    value   : The object must be serialized with 
-            : System.Runtime.Serialization.Formatters.Soap.SoapFormatter
-            : and then encoded with base64 encoding.
-
-    mimetype: application/x-microsoft.net.object.bytearray.base64
-    value   : The object must be serialized into a byte array 
-            : using a System.ComponentModel.TypeConverter
-            : and then encoded with base64 encoding.
-    -->
-  <xsd:schema id="root" xmlns="" xmlns:xsd="http://www.w3.org/2001/XMLSchema" xmlns:msdata="urn:schemas-microsoft-com:xml-msdata">
-    <xsd:import namespace="http://www.w3.org/XML/1998/namespace" />
-    <xsd:element name="root" msdata:IsDataSet="true">
-      <xsd:complexType>
-        <xsd:choice maxOccurs="unbounded">
-          <xsd:element name="metadata">
-            <xsd:complexType>
-              <xsd:sequence>
-                <xsd:element name="value" type="xsd:string" minOccurs="0" />
-              </xsd:sequence>
-              <xsd:attribute name="name" use="required" type="xsd:string" />
-              <xsd:attribute name="type" type="xsd:string" />
-              <xsd:attribute name="mimetype" type="xsd:string" />
-              <xsd:attribute ref="xml:space" />
-            </xsd:complexType>
-          </xsd:element>
-          <xsd:element name="assembly">
-            <xsd:complexType>
-              <xsd:attribute name="alias" type="xsd:string" />
-              <xsd:attribute name="name" type="xsd:string" />
-            </xsd:complexType>
-          </xsd:element>
-          <xsd:element name="data">
-            <xsd:complexType>
-              <xsd:sequence>
-                <xsd:element name="value" type="xsd:string" minOccurs="0" msdata:Ordinal="1" />
-                <xsd:element name="comment" type="xsd:string" minOccurs="0" msdata:Ordinal="2" />
-              </xsd:sequence>
-              <xsd:attribute name="name" type="xsd:string" use="required" msdata:Ordinal="1" />
-              <xsd:attribute name="type" type="xsd:string" msdata:Ordinal="3" />
-              <xsd:attribute name="mimetype" type="xsd:string" msdata:Ordinal="4" />
-              <xsd:attribute ref="xml:space" />
-            </xsd:complexType>
-          </xsd:element>
-          <xsd:element name="resheader">
-            <xsd:complexType>
-              <xsd:sequence>
-                <xsd:element name="value" type="xsd:string" minOccurs="0" msdata:Ordinal="1" />
-              </xsd:sequence>
-              <xsd:attribute name="name" type="xsd:string" use="required" />
-            </xsd:complexType>
-          </xsd:element>
-        </xsd:choice>
-      </xsd:complexType>
-    </xsd:element>
-  </xsd:schema>
-  <resheader name="resmimetype">
-    <value>text/microsoft-resx</value>
-  </resheader>
-  <resheader name="version">
-    <value>2.0</value>
-  </resheader>
-  <resheader name="reader">
-    <value>System.Resources.ResXResourceReader, System.Windows.Forms, Version=4.0.0.0, Culture=neutral, PublicKeyToken=b77a5c561934e089</value>
-  </resheader>
-  <resheader name="writer">
-    <value>System.Resources.ResXResourceWriter, System.Windows.Forms, Version=4.0.0.0, Culture=neutral, PublicKeyToken=b77a5c561934e089</value>
-  </resheader>
-  <data name="InitialJsonParseErrorText" xml:space="preserve">
-    <value>Settings could not be loaded from file. Check for syntax errors, including trailing commas.
-</value>
-  </data>
-  <data name="MissingDefaultProfileText" xml:space="preserve">
-    <value>Could not find your default profile in your list of profiles - using the first profile. Check to make sure the defaultProfile matches the GUID of one of your profiles.
-</value>
-  </data>
-  <data name="DuplicateProfileText" xml:space="preserve">
-    <value>Found multiple profiles with the same GUID in your settings file - ignoring duplicates. Make sure each profile's GUID is unique.
-</value>
-  </data>
-  <data name="UnknownColorSchemeText" xml:space="preserve">
-    <value>Found a profile with an invalid "colorScheme". Defaulting that profile to the default colors. Make sure that when setting a "colorScheme", the value matches the "name" of a color scheme in the "schemes" list.
-</value>
-  </data>
-  <data name="NoProfilesText" xml:space="preserve">
-    <value>No profiles were found in your settings.
-</value>
-  </data>
-  <data name="AllProfilesHiddenText" xml:space="preserve">
-    <value>All profiles were hidden in your settings. You must have at least one non-hidden profile.
-</value>
-  </data>
-  <data name="ReloadJsonParseErrorText" xml:space="preserve">
-    <value>Settings could not be reloaded from file. Check for syntax errors, including trailing commas.
-</value>
-  </data>
-  <data name="UsingDefaultSettingsText" xml:space="preserve">
-    <value>
-Temporarily using the Windows Terminal default settings.
-</value>
-  </data>
-  <data name="InitialJsonParseErrorTitle" xml:space="preserve">
-    <value>Failed to load settings</value>
-  </data>
-  <data name="SettingsValidateErrorTitle" xml:space="preserve">
-    <value>Encountered errors while loading user settings</value>
-  </data>
-  <data name="Ok" xml:space="preserve">
-    <value>OK</value>
-  </data>
-  <data name="ReloadJsonParseErrorTitle" xml:space="preserve">
-    <value>Failed to reload settings</value>
-  </data>
-  <data name="AboutTitleText" xml:space="preserve">
-    <value>About</value>
-  </data>
-  <data name="VersionLabelText" xml:space="preserve">
-    <value>Version:</value>
-  </data>
-  <data name="DocumentationLabelText" xml:space="preserve">
-    <value>Documentation
-</value>
-  </data>
-  <data name="GettingStartedLabelText" xml:space="preserve">
-    <value>Getting Started
-</value>
-  </data>
-  <data name="ReleaseNotesLabelText" xml:space="preserve">
-    <value>Release Notes
-</value>
-  </data>
-  <data name="PrivacyPolicyLabelText" xml:space="preserve">
-    <value>Privacy Policy
-</value>
-  </data>
-  <data name="DocumentationUriValue" xml:space="preserve">
-    <value>https://aka.ms/terminal-documentation</value>
-  </data>
-  <data name="GettingStartedUriValue" xml:space="preserve">
-    <value>https://aka.ms/terminal-getting-started</value>
-  </data>
-  <data name="ReleaseNotesUriValue" xml:space="preserve">
-    <value>https://aka.ms/terminal-release-notes</value>
-  </data>
-  <data name="PrivacyPolicyUriValue" xml:space="preserve">
-    <value>https://aka.ms/terminal-privacy-policy</value>
-  </data>
-  <data name="FeedbackUriValue" xml:space="preserve">
-    <value>https://aka.ms/terminal-feedback</value>
-  </data>
-  <data name="AboutMenuItem" xml:space="preserve">
-    <value>About</value>
-  </data>
-  <data name="FeedbackMenuItem" xml:space="preserve">
-    <value>Feedback</value>
-  </data>
-  <data name="SettingsMenuItem" xml:space="preserve">
-    <value>Settings</value>
-  </data>
-  <data name="Cancel" xml:space="preserve">
-    <value>Cancel</value>
-  </data>
-  <data name="CloseAll" xml:space="preserve">
-    <value>Close all</value>
-  </data>
-  <data name="CloseWindowWarningTitle" xml:space="preserve">
-    <value>Do you want to close all tabs?</value>
-  </data>
-<<<<<<< HEAD
-  <data name="TabClose" xml:space="preserve">
-    <value>Close</value>
-  </data>
-  <data name="TabColorChoose" xml:space="preserve">
-    <value>Choose a tab color</value>
-  </data>
-  <data name="TabColorClear" xml:space="preserve">
-    <value>Clear the current color</value>
-  </data>
-  <data name="TabCustomColorChoose" xml:space="preserve">
-    <value>Select a custom color</value>
-  </data>
-</root>
-
-=======
-  <data name="InvalidBackgroundImage" xml:space="preserve">
-    <value>Found a profile with an invalid "backgroundImage". Defaulting that profile to have no background image. Make sure that when setting a "backgroundImage", the value is a valid file path to an image.</value>
-  </data>
-  <data name="InvalidIcon" xml:space="preserve">
-    <value>Found a profile with an invalid "icon". Defaulting that profile to have no icon. Make sure that when setting an "icon", the value is a valid file path to an image.</value>
-  </data>
-  <data name="CmdCommandArgDesc" xml:space="preserve">
-    <value>An optional command, with arguments, to be spawned in the new tab or pane</value>
-  </data>
-  <data name="CmdFocusTabDesc" xml:space="preserve">
-    <value>Move focus to another tab</value>
-  </data>
-  <data name="CmdFocusTabNextArgDesc" xml:space="preserve">
-    <value>Move focus to the next tab</value>
-  </data>
-  <data name="CmdFocusTabPrevArgDesc" xml:space="preserve">
-    <value>Move focus to the previous tab</value>
-  </data>
-  <data name="CmdFocusTabTargetArgDesc" xml:space="preserve">
-    <value>Move focus the tab at the given index</value>
-  </data>
-  <data name="CmdNewTabDesc" xml:space="preserve">
-    <value>Create a new tab</value>
-  </data>
-  <data name="CmdProfileArgDesc" xml:space="preserve">
-    <value>Open with the given profile. Accepts either the name or guid of a profile</value>
-  </data>
-  <data name="CmdSplitPaneDesc" xml:space="preserve">
-    <value>Create a new split pane</value>
-  </data>
-  <data name="CmdSplitPaneHorizontalArgDesc" xml:space="preserve">
-    <value>Create the new pane as a horizontal split (think [-])</value>
-  </data>
-  <data name="CmdSplitPaneVerticalArgDesc" xml:space="preserve">
-    <value>Create the new pane as a vertical split (think [|])</value>
-  </data>
-  <data name="CmdStartingDirArgDesc" xml:space="preserve">
-    <value>Open in the given directory instead of the profile's set startingDirectory</value>
-  </data>
-</root>
->>>>>>> 4a3ed3eb
+﻿<?xml version="1.0" encoding="utf-8"?>
+<root>
+  <!-- 
+    Microsoft ResX Schema 
+    
+    Version 2.0
+    
+    The primary goals of this format is to allow a simple XML format 
+    that is mostly human readable. The generation and parsing of the 
+    various data types are done through the TypeConverter classes 
+    associated with the data types.
+    
+    Example:
+    
+    ... ado.net/XML headers & schema ...
+    <resheader name="resmimetype">text/microsoft-resx</resheader>
+    <resheader name="version">2.0</resheader>
+    <resheader name="reader">System.Resources.ResXResourceReader, System.Windows.Forms, ...</resheader>
+    <resheader name="writer">System.Resources.ResXResourceWriter, System.Windows.Forms, ...</resheader>
+    <data name="Name1"><value>this is my long string</value><comment>this is a comment</comment></data>
+    <data name="Color1" type="System.Drawing.Color, System.Drawing">Blue</data>
+    <data name="Bitmap1" mimetype="application/x-microsoft.net.object.binary.base64">
+        <value>[base64 mime encoded serialized .NET Framework object]</value>
+    </data>
+    <data name="Icon1" type="System.Drawing.Icon, System.Drawing" mimetype="application/x-microsoft.net.object.bytearray.base64">
+        <value>[base64 mime encoded string representing a byte array form of the .NET Framework object]</value>
+        <comment>This is a comment</comment>
+    </data>
+                
+    There are any number of "resheader" rows that contain simple 
+    name/value pairs.
+    
+    Each data row contains a name, and value. The row also contains a 
+    type or mimetype. Type corresponds to a .NET class that support 
+    text/value conversion through the TypeConverter architecture. 
+    Classes that don't support this are serialized and stored with the 
+    mimetype set.
+    
+    The mimetype is used for serialized objects, and tells the 
+    ResXResourceReader how to depersist the object. This is currently not 
+    extensible. For a given mimetype the value must be set accordingly:
+    
+    Note - application/x-microsoft.net.object.binary.base64 is the format 
+    that the ResXResourceWriter will generate, however the reader can 
+    read any of the formats listed below.
+    
+    mimetype: application/x-microsoft.net.object.binary.base64
+    value   : The object must be serialized with 
+            : System.Runtime.Serialization.Formatters.Binary.BinaryFormatter
+            : and then encoded with base64 encoding.
+    
+    mimetype: application/x-microsoft.net.object.soap.base64
+    value   : The object must be serialized with 
+            : System.Runtime.Serialization.Formatters.Soap.SoapFormatter
+            : and then encoded with base64 encoding.
+
+    mimetype: application/x-microsoft.net.object.bytearray.base64
+    value   : The object must be serialized into a byte array 
+            : using a System.ComponentModel.TypeConverter
+            : and then encoded with base64 encoding.
+    -->
+  <xsd:schema id="root" xmlns="" xmlns:xsd="http://www.w3.org/2001/XMLSchema" xmlns:msdata="urn:schemas-microsoft-com:xml-msdata">
+    <xsd:import namespace="http://www.w3.org/XML/1998/namespace" />
+    <xsd:element name="root" msdata:IsDataSet="true">
+      <xsd:complexType>
+        <xsd:choice maxOccurs="unbounded">
+          <xsd:element name="metadata">
+            <xsd:complexType>
+              <xsd:sequence>
+                <xsd:element name="value" type="xsd:string" minOccurs="0" />
+              </xsd:sequence>
+              <xsd:attribute name="name" use="required" type="xsd:string" />
+              <xsd:attribute name="type" type="xsd:string" />
+              <xsd:attribute name="mimetype" type="xsd:string" />
+              <xsd:attribute ref="xml:space" />
+            </xsd:complexType>
+          </xsd:element>
+          <xsd:element name="assembly">
+            <xsd:complexType>
+              <xsd:attribute name="alias" type="xsd:string" />
+              <xsd:attribute name="name" type="xsd:string" />
+            </xsd:complexType>
+          </xsd:element>
+          <xsd:element name="data">
+            <xsd:complexType>
+              <xsd:sequence>
+                <xsd:element name="value" type="xsd:string" minOccurs="0" msdata:Ordinal="1" />
+                <xsd:element name="comment" type="xsd:string" minOccurs="0" msdata:Ordinal="2" />
+              </xsd:sequence>
+              <xsd:attribute name="name" type="xsd:string" use="required" msdata:Ordinal="1" />
+              <xsd:attribute name="type" type="xsd:string" msdata:Ordinal="3" />
+              <xsd:attribute name="mimetype" type="xsd:string" msdata:Ordinal="4" />
+              <xsd:attribute ref="xml:space" />
+            </xsd:complexType>
+          </xsd:element>
+          <xsd:element name="resheader">
+            <xsd:complexType>
+              <xsd:sequence>
+                <xsd:element name="value" type="xsd:string" minOccurs="0" msdata:Ordinal="1" />
+              </xsd:sequence>
+              <xsd:attribute name="name" type="xsd:string" use="required" />
+            </xsd:complexType>
+          </xsd:element>
+        </xsd:choice>
+      </xsd:complexType>
+    </xsd:element>
+  </xsd:schema>
+  <resheader name="resmimetype">
+    <value>text/microsoft-resx</value>
+  </resheader>
+  <resheader name="version">
+    <value>2.0</value>
+  </resheader>
+  <resheader name="reader">
+    <value>System.Resources.ResXResourceReader, System.Windows.Forms, Version=4.0.0.0, Culture=neutral, PublicKeyToken=b77a5c561934e089</value>
+  </resheader>
+  <resheader name="writer">
+    <value>System.Resources.ResXResourceWriter, System.Windows.Forms, Version=4.0.0.0, Culture=neutral, PublicKeyToken=b77a5c561934e089</value>
+  </resheader>
+  <data name="InitialJsonParseErrorText" xml:space="preserve">
+    <value>Settings could not be loaded from file. Check for syntax errors, including trailing commas.
+</value>
+  </data>
+  <data name="MissingDefaultProfileText" xml:space="preserve">
+    <value>Could not find your default profile in your list of profiles - using the first profile. Check to make sure the defaultProfile matches the GUID of one of your profiles.
+</value>
+  </data>
+  <data name="DuplicateProfileText" xml:space="preserve">
+    <value>Found multiple profiles with the same GUID in your settings file - ignoring duplicates. Make sure each profile's GUID is unique.
+</value>
+  </data>
+  <data name="UnknownColorSchemeText" xml:space="preserve">
+    <value>Found a profile with an invalid "colorScheme". Defaulting that profile to the default colors. Make sure that when setting a "colorScheme", the value matches the "name" of a color scheme in the "schemes" list.
+</value>
+  </data>
+  <data name="NoProfilesText" xml:space="preserve">
+    <value>No profiles were found in your settings.
+</value>
+  </data>
+  <data name="AllProfilesHiddenText" xml:space="preserve">
+    <value>All profiles were hidden in your settings. You must have at least one non-hidden profile.
+</value>
+  </data>
+  <data name="ReloadJsonParseErrorText" xml:space="preserve">
+    <value>Settings could not be reloaded from file. Check for syntax errors, including trailing commas.
+</value>
+  </data>
+  <data name="UsingDefaultSettingsText" xml:space="preserve">
+    <value>
+Temporarily using the Windows Terminal default settings.
+</value>
+  </data>
+  <data name="InitialJsonParseErrorTitle" xml:space="preserve">
+    <value>Failed to load settings</value>
+  </data>
+  <data name="SettingsValidateErrorTitle" xml:space="preserve">
+    <value>Encountered errors while loading user settings</value>
+  </data>
+  <data name="Ok" xml:space="preserve">
+    <value>OK</value>
+  </data>
+  <data name="ReloadJsonParseErrorTitle" xml:space="preserve">
+    <value>Failed to reload settings</value>
+  </data>
+  <data name="AboutTitleText" xml:space="preserve">
+    <value>About</value>
+  </data>
+  <data name="VersionLabelText" xml:space="preserve">
+    <value>Version:</value>
+  </data>
+  <data name="DocumentationLabelText" xml:space="preserve">
+    <value>Documentation
+</value>
+  </data>
+  <data name="GettingStartedLabelText" xml:space="preserve">
+    <value>Getting Started
+</value>
+  </data>
+  <data name="ReleaseNotesLabelText" xml:space="preserve">
+    <value>Release Notes
+</value>
+  </data>
+  <data name="PrivacyPolicyLabelText" xml:space="preserve">
+    <value>Privacy Policy
+</value>
+  </data>
+  <data name="DocumentationUriValue" xml:space="preserve">
+    <value>https://aka.ms/terminal-documentation</value>
+  </data>
+  <data name="GettingStartedUriValue" xml:space="preserve">
+    <value>https://aka.ms/terminal-getting-started</value>
+  </data>
+  <data name="ReleaseNotesUriValue" xml:space="preserve">
+    <value>https://aka.ms/terminal-release-notes</value>
+  </data>
+  <data name="PrivacyPolicyUriValue" xml:space="preserve">
+    <value>https://aka.ms/terminal-privacy-policy</value>
+  </data>
+  <data name="FeedbackUriValue" xml:space="preserve">
+    <value>https://aka.ms/terminal-feedback</value>
+  </data>
+  <data name="AboutMenuItem" xml:space="preserve">
+    <value>About</value>
+  </data>
+  <data name="FeedbackMenuItem" xml:space="preserve">
+    <value>Feedback</value>
+  </data>
+  <data name="SettingsMenuItem" xml:space="preserve">
+    <value>Settings</value>
+  </data>
+  <data name="Cancel" xml:space="preserve">
+    <value>Cancel</value>
+  </data>
+  <data name="CloseAll" xml:space="preserve">
+    <value>Close all</value>
+  </data>
+  <data name="CloseWindowWarningTitle" xml:space="preserve">
+    <value>Do you want to close all tabs?</value>
+  </data>
+  <data name="TabClose" xml:space="preserve">
+    <value>Close</value>
+  </data>
+  <data name="TabColorChoose" xml:space="preserve">
+    <value>Choose a tab color</value>
+  </data>
+  <data name="TabColorClear" xml:space="preserve">
+    <value>Clear the current color</value>
+  </data>
+  <data name="TabCustomColorChoose" xml:space="preserve">
+    <value>Select a custom color</value>
+  </data>
+  <data name="InvalidBackgroundImage" xml:space="preserve">
+    <value>Found a profile with an invalid "backgroundImage". Defaulting that profile to have no background image. Make sure that when setting a "backgroundImage", the value is a valid file path to an image.</value>
+  </data>
+  <data name="InvalidIcon" xml:space="preserve">
+    <value>Found a profile with an invalid "icon". Defaulting that profile to have no icon. Make sure that when setting an "icon", the value is a valid file path to an image.</value>
+  </data>
+  <data name="CmdCommandArgDesc" xml:space="preserve">
+    <value>An optional command, with arguments, to be spawned in the new tab or pane</value>
+  </data>
+  <data name="CmdFocusTabDesc" xml:space="preserve">
+    <value>Move focus to another tab</value>
+  </data>
+  <data name="CmdFocusTabNextArgDesc" xml:space="preserve">
+    <value>Move focus to the next tab</value>
+  </data>
+  <data name="CmdFocusTabPrevArgDesc" xml:space="preserve">
+    <value>Move focus to the previous tab</value>
+  </data>
+  <data name="CmdFocusTabTargetArgDesc" xml:space="preserve">
+    <value>Move focus the tab at the given index</value>
+  </data>
+  <data name="CmdNewTabDesc" xml:space="preserve">
+    <value>Create a new tab</value>
+  </data>
+  <data name="CmdProfileArgDesc" xml:space="preserve">
+    <value>Open with the given profile. Accepts either the name or guid of a profile</value>
+  </data>
+  <data name="CmdSplitPaneDesc" xml:space="preserve">
+    <value>Create a new split pane</value>
+  </data>
+  <data name="CmdSplitPaneHorizontalArgDesc" xml:space="preserve">
+    <value>Create the new pane as a horizontal split (think [-])</value>
+  </data>
+  <data name="CmdSplitPaneVerticalArgDesc" xml:space="preserve">
+    <value>Create the new pane as a vertical split (think [|])</value>
+  </data>
+  <data name="CmdStartingDirArgDesc" xml:space="preserve">
+    <value>Open in the given directory instead of the profile's set startingDirectory</value>
+  </data>
+</root>