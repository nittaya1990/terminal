// Copyright (c) Microsoft Corporation.
// Licensed under the MIT license.

#include "pch.h"
#include "TerminalPage.h"
#include "Utils.h"
#include "../../types/inc/utils.hpp"

#include <LibraryResources.h>

#include "TerminalPage.g.cpp"
#include <winrt/Windows.Storage.h>

#include "TabRowControl.h"
#include "ColorHelper.h"
#include "DebugTapConnection.h"
#include "SettingsTab.h"

using namespace winrt;
using namespace winrt::Windows::Foundation::Collections;
using namespace winrt::Windows::UI::Xaml;
using namespace winrt::Windows::UI::Xaml::Controls;
using namespace winrt::Windows::UI::Core;
using namespace winrt::Windows::System;
using namespace winrt::Windows::ApplicationModel::DataTransfer;
using namespace winrt::Windows::UI::Text;
using namespace winrt::Microsoft::Terminal;
using namespace winrt::Microsoft::Terminal::Control;
using namespace winrt::Microsoft::Terminal::TerminalConnection;
using namespace winrt::Microsoft::Terminal::Settings::Model;
using namespace ::TerminalApp;
using namespace ::Microsoft::Console;

namespace winrt
{
    namespace MUX = Microsoft::UI::Xaml;
    namespace WUX = Windows::UI::Xaml;
    using IInspectable = Windows::Foundation::IInspectable;
}

namespace winrt::TerminalApp::implementation
{
    TerminalPage::TerminalPage() :
        _tabs{ winrt::single_threaded_observable_vector<TerminalApp::TabBase>() },
        _mruTabs{ winrt::single_threaded_observable_vector<TerminalApp::TabBase>() },
        _startupActions{ winrt::single_threaded_vector<ActionAndArgs>() },
        _hostingHwnd{}
    {
        InitializeComponent();
    }

    // Method Description:
    // - implements the IInitializeWithWindow interface from shobjidl_core.
    HRESULT TerminalPage::Initialize(HWND hwnd)
    {
        _hostingHwnd = hwnd;
        return S_OK;
    }

    // Function Description:
    // - Recursively check our commands to see if there's a keybinding for
    //   exactly their action. If there is, label that command with the text
    //   corresponding to that key chord.
    // - Will recurse into nested commands as well.
    // Arguments:
    // - settings: The settings who's keybindings we should use to look up the key chords from
    // - commands: The list of commands to label.
    static void _recursiveUpdateCommandKeybindingLabels(CascadiaSettings settings,
                                                        IMapView<winrt::hstring, Command> commands)
    {
        for (const auto& nameAndCmd : commands)
        {
            const auto& command = nameAndCmd.Value();
            // If there's a keybinding that's bound to exactly this command,
            // then get the string for that keychord and display it as a
            // part of the command in the UI. Each Command's KeyChordText is
            // unset by default, so we don't need to worry about clearing it
            // if there isn't a key associated with it.
            auto keyChord{ settings.KeyMap().GetKeyBindingForActionWithArgs(command.Action()) };

            if (keyChord)
            {
                command.KeyChordText(KeyChordSerialization::ToString(keyChord));
            }
            if (command.HasNestedCommands())
            {
                _recursiveUpdateCommandKeybindingLabels(settings, command.NestedCommands());
            }
        }
    }

    winrt::fire_and_forget TerminalPage::SetSettings(CascadiaSettings settings, bool needRefreshUI)
    {
        _settings = settings;

        auto weakThis{ get_weak() };
        co_await winrt::resume_foreground(Dispatcher());
        if (auto page{ weakThis.get() })
        {
            // Make sure to _UpdateCommandsForPalette before
            // _RefreshUIForSettingsReload. _UpdateCommandsForPalette will make
            // sure the KeyChordText of Commands is updated, which needs to
            // happen before the Settings UI is reloaded and tries to re-read
            // those values.
            _UpdateCommandsForPalette();
            CommandPalette().SetKeyMap(_settings.KeyMap());

            if (needRefreshUI)
            {
                _RefreshUIForSettingsReload();
            }

            // Upon settings update we reload the system settings for scrolling as well.
            // TODO: consider reloading this value periodically.
            _systemRowsToScroll = _ReadSystemRowsToScroll();
        }
    }

    void TerminalPage::Create()
    {
        // Hookup the key bindings
        _HookupKeyBindings(_settings.KeyMap());

        _tabContent = this->TabContent();
        _tabRow = this->TabRow();
        _tabView = _tabRow.TabView();
        _rearranging = false;

        // GH#2455 - Make sure to try/catch calls to Application::Current,
        // because that _won't_ be an instance of TerminalApp::App in the
        // LocalTests
        auto isElevated = false;
        try
        {
            // GH#3581 - There's a platform limitation that causes us to crash when we rearrange tabs.
            // Xaml tries to send a drag visual (to wit: a screenshot) to the drag hosting process,
            // but that process is running at a different IL than us.
            // For now, we're disabling elevated drag.
            isElevated = ::winrt::Windows::UI::Xaml::Application::Current().as<::winrt::TerminalApp::App>().Logic().IsElevated();
        }
        CATCH_LOG();

        _tabRow.PointerMoved({ get_weak(), &TerminalPage::_RestorePointerCursorHandler });
        _tabView.CanReorderTabs(!isElevated);
        _tabView.CanDragTabs(!isElevated);

        _tabView.TabDragStarting([weakThis{ get_weak() }](auto&& /*o*/, auto&& /*a*/) {
            if (auto page{ weakThis.get() })
            {
                page->_rearranging = true;
                page->_rearrangeFrom = std::nullopt;
                page->_rearrangeTo = std::nullopt;
            }
        });

        _tabView.TabDragCompleted([weakThis{ get_weak() }](auto&& /*o*/, auto&& /*a*/) {
            if (auto page{ weakThis.get() })
            {
                auto& from{ page->_rearrangeFrom };
                auto& to{ page->_rearrangeTo };

                if (from.has_value() && to.has_value() && to != from)
                {
                    auto& tabs{ page->_tabs };
                    auto tab = tabs.GetAt(from.value());
                    tabs.RemoveAt(from.value());
                    tabs.InsertAt(to.value(), tab);
                    page->_UpdateTabIndices();
                }

                page->_rearranging = false;
                from = std::nullopt;
                to = std::nullopt;
            }
        });

        auto tabRowImpl = winrt::get_self<implementation::TabRowControl>(_tabRow);
        _newTabButton = tabRowImpl->NewTabButton();

        if (_settings.GlobalSettings().ShowTabsInTitlebar())
        {
            // Remove the TabView from the page. We'll hang on to it, we need to
            // put it in the titlebar.
            uint32_t index = 0;
            if (this->Root().Children().IndexOf(_tabRow, index))
            {
                this->Root().Children().RemoveAt(index);
            }

            // Inform the host that our titlebar content has changed.
            _SetTitleBarContentHandlers(*this, _tabRow);
        }

        // Hookup our event handlers to the ShortcutActionDispatch
        _RegisterActionCallbacks();

        //Event Bindings (Early)
        _newTabButton.Click([weakThis{ get_weak() }](auto&&, auto&&) {
            if (auto page{ weakThis.get() })
            {
                // if alt is pressed, open a pane
                const CoreWindow window = CoreWindow::GetForCurrentThread();
                const auto rAltState = window.GetKeyState(VirtualKey::RightMenu);
                const auto lAltState = window.GetKeyState(VirtualKey::LeftMenu);
                const bool altPressed = WI_IsFlagSet(lAltState, CoreVirtualKeyStates::Down) ||
                                        WI_IsFlagSet(rAltState, CoreVirtualKeyStates::Down);

                const auto shiftState{ window.GetKeyState(VirtualKey::Shift) };
                const auto rShiftState = window.GetKeyState(VirtualKey::RightShift);
                const auto lShiftState = window.GetKeyState(VirtualKey::LeftShift);
                const auto shiftPressed{ WI_IsFlagSet(shiftState, CoreVirtualKeyStates::Down) ||
                                         WI_IsFlagSet(lShiftState, CoreVirtualKeyStates::Down) ||
                                         WI_IsFlagSet(rShiftState, CoreVirtualKeyStates::Down) };

                // Check for DebugTap
                bool debugTap = page->_settings.GlobalSettings().DebugFeaturesEnabled() &&
                                WI_IsFlagSet(lAltState, CoreVirtualKeyStates::Down) &&
                                WI_IsFlagSet(rAltState, CoreVirtualKeyStates::Down);

                if (altPressed && !debugTap)
                {
                    page->_SplitPane(SplitState::Automatic,
                                     SplitType::Manual,
                                     0.5f,
                                     nullptr);
                }
                else if (shiftPressed && !debugTap)
                {
                    page->_OpenNewWindow(false, NewTerminalArgs());
                }
                else
                {
                    page->_OpenNewTab(nullptr);
                }
            }
        });
        _tabView.SelectionChanged({ this, &TerminalPage::_OnTabSelectionChanged });
        _tabView.TabCloseRequested({ this, &TerminalPage::_OnTabCloseRequested });
        _tabView.TabItemsChanged({ this, &TerminalPage::_OnTabItemsChanged });

        _CreateNewTabFlyout();

        _UpdateTabWidthMode();

        _tabContent.SizeChanged({ this, &TerminalPage::_OnContentSizeChanged });

        // When the visibility of the command palette changes to "collapsed",
        // the palette has been closed. Toss focus back to the currently active
        // control.
        CommandPalette().RegisterPropertyChangedCallback(UIElement::VisibilityProperty(), [this](auto&&, auto&&) {
            if (CommandPalette().Visibility() == Visibility::Collapsed)
            {
                _CommandPaletteClosed(nullptr, nullptr);
            }
        });
        CommandPalette().DispatchCommandRequested({ this, &TerminalPage::_OnDispatchCommandRequested });
        CommandPalette().CommandLineExecutionRequested({ this, &TerminalPage::_OnCommandLineExecutionRequested });
        CommandPalette().SwitchToTabRequested({ this, &TerminalPage::_OnSwitchToTabRequested });

        // Settings AllowDependentAnimations will affect whether animations are
        // enabled application-wide, so we don't need to check it each time we
        // want to create an animation.
        WUX::Media::Animation::Timeline::AllowDependentAnimations(!_settings.GlobalSettings().DisableAnimations());

        // Once the page is actually laid out on the screen, trigger all our
        // startup actions. Things like Panes need to know at least how big the
        // window will be, so they can subdivide that space.
        //
        // _OnFirstLayout will remove this handler so it doesn't get called more than once.
        _layoutUpdatedRevoker = _tabContent.LayoutUpdated(winrt::auto_revoke, { this, &TerminalPage::_OnFirstLayout });

        _isAlwaysOnTop = _settings.GlobalSettings().AlwaysOnTop();

        // Setup mouse vanish attributes
        SystemParametersInfoW(SPI_GETMOUSEVANISH, 0, &_shouldMouseVanish, false);

        // Store cursor, so we can restore it, e.g., after mouse vanishing
        // (we'll need to adapt this logic once we make cursor context aware)
        try
        {
            _defaultPointerCursor = CoreWindow::GetForCurrentThread().PointerCursor();
        }
        CATCH_LOG();
    }

    // Method Description:
    // - This method is called once command palette action was chosen for dispatching
    //   We'll use this event to dispatch this command.
    // Arguments:
    // - command - command to dispatch
    // Return Value:
    // - <none>
    void TerminalPage::_OnDispatchCommandRequested(const IInspectable& /*sender*/, const Microsoft::Terminal::Settings::Model::Command& command)
    {
        const auto& actionAndArgs = command.Action();
        _actionDispatch->DoAction(actionAndArgs);
    }

    // Method Description:
    // - This method is called once command palette command line was chosen for execution
    //   We'll use this event to create a command line execution command and dispatch it.
    // Arguments:
    // - command - command to dispatch
    // Return Value:
    // - <none>
    void TerminalPage::_OnCommandLineExecutionRequested(const IInspectable& /*sender*/, const winrt::hstring& commandLine)
    {
        ExecuteCommandlineArgs args{ commandLine };
        ActionAndArgs actionAndArgs{ ShortcutAction::ExecuteCommandline, args };
        _actionDispatch->DoAction(actionAndArgs);
    }

    // Method Description:
    // - This method is called once a tab was selected in tab switcher
    //   We'll use this event to select the relevant tab
    // Arguments:
    // - tab - tab to select
    // Return Value:
    // - <none>
    void TerminalPage::_OnSwitchToTabRequested(const IInspectable& /*sender*/, const winrt::TerminalApp::TabBase& tab)
    {
        uint32_t index{};
        if (_tabs.IndexOf(tab, index))
        {
            _SelectTab(index);
        }
    }

    // Method Description:
    // - This method is called once on startup, on the first LayoutUpdated event.
    //   We'll use this event to know that we have an ActualWidth and
    //   ActualHeight, so we can now attempt to process our list of startup
    //   actions.
    // - We'll remove this event handler when the event is first handled.
    // - If there are no startup actions, we'll open a single tab with the
    //   default profile.
    // Arguments:
    // - <unused>
    // Return Value:
    // - <none>
    void TerminalPage::_OnFirstLayout(const IInspectable& /*sender*/, const IInspectable& /*eventArgs*/)
    {
        // Only let this succeed once.
        _layoutUpdatedRevoker.revoke();

        // This event fires every time the layout changes, but it is always the
        // last one to fire in any layout change chain. That gives us great
        // flexibility in finding the right point at which to initialize our
        // renderer (and our terminal). Any earlier than the last layout update
        // and we may not know the terminal's starting size.
        if (_startupState == StartupState::NotInitialized)
        {
            _startupState = StartupState::InStartup;
            if (_startupActions.Size() == 0)
            {
                _OpenNewTab(nullptr);

                _CompleteInitialization();
            }
            else
            {
                ProcessStartupActions(_startupActions, true);
            }
        }
    }

    // Method Description:
    // - Process all the startup actions in the provided list of startup
    //   actions. We'll do this all at once here.
    // Arguments:
    // - actions: a winrt vector of actions to process. Note that this must NOT
    //   be an IVector&, because we need the collection to be accessible on the
    //   other side of the co_await.
    // - initial: if true, we're parsing these args during startup, and we
    //   should fire an Initialized event.
    // - cwd: If not empty, we should try switching to this provided directory
    //   while processing these actions. This will allow something like `wt -w 0
    //   nt -d .` from inside another directory to work as expected.
    // Return Value:
    // - <none>
    winrt::fire_and_forget TerminalPage::ProcessStartupActions(Windows::Foundation::Collections::IVector<ActionAndArgs> actions,
                                                               const bool initial,
                                                               const winrt::hstring cwd)
    {
        // If there are no actions left, do nothing.
        if (actions.Size() == 0)
        {
            return;
        }
        auto weakThis{ get_weak() };

        // Handle it on a subsequent pass of the UI thread.
        co_await winrt::resume_foreground(Dispatcher(), CoreDispatcherPriority::Normal);

        // If the caller provided a CWD, switch to that directory, then switch
        // back once we're done. This looks weird though, because we have to set
        // up the scope_exit _first_. We'll release the scope_exit if we don't
        // actually need it.
        std::wstring originalCwd{ wil::GetCurrentDirectoryW<std::wstring>() };
        auto restoreCwd = wil::scope_exit([&originalCwd]() {
            // ignore errors, we'll just power on through. We'd rather do
            // something rather than fail silently if the directory doesn't
            // actually exist.
            LOG_IF_WIN32_BOOL_FALSE(SetCurrentDirectory(originalCwd.c_str()));
        });
        if (cwd.empty())
        {
            restoreCwd.release();
        }
        else
        {
            // ignore errors, we'll just power on through. We'd rather do
            // something rather than fail silently if the directory doesn't
            // actually exist.
            LOG_IF_WIN32_BOOL_FALSE(SetCurrentDirectory(cwd.c_str()));
        }

        if (auto page{ weakThis.get() })
        {
            for (const auto& action : actions)
            {
                if (auto page{ weakThis.get() })
                {
                    _actionDispatch->DoAction(action);
                }
                else
                {
                    co_return;
                }
            }
        }
        if (initial)
        {
            _CompleteInitialization();
        }
    }

    // Method Description:
    // - Perform and steps that need to be done once our initial state is all
    //   set up. This includes entering fullscreen mode and firing our
    //   Initialized event.
    // Arguments:
    // - <none>
    // Return Value:
    // - <none>
    void TerminalPage::_CompleteInitialization()
    {
        _startupState = StartupState::Initialized;
        _InitializedHandlers(*this, nullptr);
    }

    // Method Description:
    // - Show a dialog with "About" information. Displays the app's Display
    //   Name, version, getting started link, documentation link, release
    //   Notes link, and privacy policy link.
    void TerminalPage::_ShowAboutDialog()
    {
        if (auto presenter{ _dialogPresenter.get() })
        {
            presenter.ShowDialog(FindName(L"AboutDialog").try_as<WUX::Controls::ContentDialog>());
        }
    }

    winrt::hstring TerminalPage::ApplicationDisplayName()
    {
        return CascadiaSettings::ApplicationDisplayName();
    }

    winrt::hstring TerminalPage::ApplicationVersion()
    {
        return CascadiaSettings::ApplicationVersion();
    }

    void TerminalPage::_ThirdPartyNoticesOnClick(const IInspectable& /*sender*/, const Windows::UI::Xaml::RoutedEventArgs& /*eventArgs*/)
    {
        std::filesystem::path currentPath{ wil::GetModuleFileNameW<std::wstring>(nullptr) };
        currentPath.replace_filename(L"NOTICE.html");
        ShellExecute(nullptr, nullptr, currentPath.c_str(), nullptr, nullptr, SW_SHOW);
    }

    // Method Description:
    // - Displays a dialog for warnings found while closing the terminal app using
    //   key binding with multiple tabs opened. Display messages to warn user
    //   that more than 1 tab is opened, and once the user clicks the OK button, remove
    //   all the tabs and shut down and app. If cancel is clicked, the dialog will close
    // - Only one dialog can be visible at a time. If another dialog is visible
    //   when this is called, nothing happens. See _ShowDialog for details
    winrt::Windows::Foundation::IAsyncOperation<ContentDialogResult> TerminalPage::_ShowCloseWarningDialog()
    {
        if (auto presenter{ _dialogPresenter.get() })
        {
            co_return co_await presenter.ShowDialog(FindName(L"CloseAllDialog").try_as<WUX::Controls::ContentDialog>());
        }
        co_return ContentDialogResult::None;
    }

    // Method Description:
    // - Displays a dialog for warnings found while closing the terminal tab marked as read-only
    winrt::Windows::Foundation::IAsyncOperation<ContentDialogResult> TerminalPage::_ShowCloseReadOnlyDialog()
    {
        if (auto presenter{ _dialogPresenter.get() })
        {
            co_return co_await presenter.ShowDialog(FindName(L"CloseReadOnlyDialog").try_as<WUX::Controls::ContentDialog>());
        }
        co_return ContentDialogResult::None;
    }

    // Method Description:
    // - Displays a dialog to warn the user about the fact that the text that
    //   they are trying to paste contains the "new line" character which can
    //   have the effect of starting commands without the user's knowledge if
    //   it is pasted on a shell where the "new line" character marks the end
    //   of a command.
    // - Only one dialog can be visible at a time. If another dialog is visible
    //   when this is called, nothing happens. See _ShowDialog for details
    winrt::Windows::Foundation::IAsyncOperation<ContentDialogResult> TerminalPage::_ShowMultiLinePasteWarningDialog()
    {
        if (auto presenter{ _dialogPresenter.get() })
        {
            co_return co_await presenter.ShowDialog(FindName(L"MultiLinePasteDialog").try_as<WUX::Controls::ContentDialog>());
        }
        co_return ContentDialogResult::None;
    }

    // Method Description:
    // - Displays a dialog to warn the user about the fact that the text that
    //   they are trying to paste is very long, in case they did not mean to
    //   paste it but pressed the paste shortcut by accident.
    // - Only one dialog can be visible at a time. If another dialog is visible
    //   when this is called, nothing happens. See _ShowDialog for details
    winrt::Windows::Foundation::IAsyncOperation<ContentDialogResult> TerminalPage::_ShowLargePasteWarningDialog()
    {
        if (auto presenter{ _dialogPresenter.get() })
        {
            co_return co_await presenter.ShowDialog(FindName(L"LargePasteDialog").try_as<WUX::Controls::ContentDialog>());
        }
        co_return ContentDialogResult::None;
    }

    // Method Description:
    // - Builds the flyout (dropdown) attached to the new tab button, and
    //   attaches it to the button. Populates the flyout with one entry per
    //   Profile, displaying the profile's name. Clicking each flyout item will
    //   open a new tab with that profile.
    //   Below the profiles are the static menu items: settings, feedback
    void TerminalPage::_CreateNewTabFlyout()
    {
        auto newTabFlyout = WUX::Controls::MenuFlyout{};
        auto keyBindings = _settings.KeyMap();

        const auto defaultProfileGuid = _settings.GlobalSettings().DefaultProfile();
        // the number of profiles should not change in the loop for this to work
        auto const profileCount = gsl::narrow_cast<int>(_settings.ActiveProfiles().Size());
        for (int profileIndex = 0; profileIndex < profileCount; profileIndex++)
        {
            const auto profile = _settings.ActiveProfiles().GetAt(profileIndex);
            auto profileMenuItem = WUX::Controls::MenuFlyoutItem{};

            // Add the keyboard shortcuts based on the number of profiles defined
            // Look for a keychord that is bound to the equivalent
            // NewTab(ProfileIndex=N) action
            NewTerminalArgs newTerminalArgs{ profileIndex };
            NewTabArgs newTabArgs{ newTerminalArgs };
            ActionAndArgs actionAndArgs{ ShortcutAction::NewTab, newTabArgs };
            auto profileKeyChord{ keyBindings.GetKeyBindingForActionWithArgs(actionAndArgs) };

            // make sure we find one to display
            if (profileKeyChord)
            {
                _SetAcceleratorForMenuItem(profileMenuItem, profileKeyChord);
            }

            auto profileName = profile.Name();
            profileMenuItem.Text(profileName);

            // If there's an icon set for this profile, set it as the icon for
            // this flyout item.
            if (!profile.Icon().empty())
            {
                const auto iconSource{ IconPathConverter().IconSourceWUX(profile.Icon()) };

                WUX::Controls::IconSourceElement iconElement;
                iconElement.IconSource(iconSource);
                profileMenuItem.Icon(iconElement);
                Automation::AutomationProperties::SetAccessibilityView(iconElement, Automation::Peers::AccessibilityView::Raw);
            }

            if (profile.Guid() == defaultProfileGuid)
            {
                // Contrast the default profile with others in font weight.
                profileMenuItem.FontWeight(FontWeights::Bold());
            }

            auto newTabRun = WUX::Documents::Run();
            newTabRun.Text(RS_(L"NewTabRun/Text"));
            auto newPaneRun = WUX::Documents::Run();
            newPaneRun.Text(RS_(L"NewPaneRun/Text"));
            newPaneRun.FontStyle(FontStyle::Italic);
            auto newWindowRun = WUX::Documents::Run();
            newWindowRun.Text(RS_(L"NewWindowRun/Text"));
            newWindowRun.FontStyle(FontStyle::Italic);

            auto textBlock = WUX::Controls::TextBlock{};
            textBlock.Inlines().Append(newTabRun);
            textBlock.Inlines().Append(WUX::Documents::LineBreak{});
            textBlock.Inlines().Append(newPaneRun);
            textBlock.Inlines().Append(WUX::Documents::LineBreak{});
            textBlock.Inlines().Append(newWindowRun);

            auto toolTip = WUX::Controls::ToolTip{};
            toolTip.Content(textBlock);
            WUX::Controls::ToolTipService::SetToolTip(profileMenuItem, toolTip);

            profileMenuItem.Click([profileIndex, weakThis{ get_weak() }](auto&&, auto&&) {
                if (auto page{ weakThis.get() })
                {
                    NewTerminalArgs newTerminalArgs{ profileIndex };

                    // if alt is pressed, open a pane
                    const CoreWindow window = CoreWindow::GetForCurrentThread();
                    const auto rAltState = window.GetKeyState(VirtualKey::RightMenu);
                    const auto lAltState = window.GetKeyState(VirtualKey::LeftMenu);
                    const bool altPressed = WI_IsFlagSet(lAltState, CoreVirtualKeyStates::Down) ||
                                            WI_IsFlagSet(rAltState, CoreVirtualKeyStates::Down);

                    const auto shiftState{ window.GetKeyState(VirtualKey::Shift) };
                    const auto rShiftState = window.GetKeyState(VirtualKey::RightShift);
                    const auto lShiftState = window.GetKeyState(VirtualKey::LeftShift);
                    const auto shiftPressed{ WI_IsFlagSet(shiftState, CoreVirtualKeyStates::Down) ||
                                             WI_IsFlagSet(lShiftState, CoreVirtualKeyStates::Down) ||
                                             WI_IsFlagSet(rShiftState, CoreVirtualKeyStates::Down) };

                    // Check for DebugTap
                    bool debugTap = page->_settings.GlobalSettings().DebugFeaturesEnabled() &&
                                    WI_IsFlagSet(lAltState, CoreVirtualKeyStates::Down) &&
                                    WI_IsFlagSet(rAltState, CoreVirtualKeyStates::Down);

                    if (altPressed && !debugTap)
                    {
                        page->_SplitPane(SplitState::Automatic,
                                         SplitType::Manual,
                                         0.5f,
                                         newTerminalArgs);
                    }
                    else if (shiftPressed && !debugTap)
                    {
                        // Manually fill in the evaluated profile.
                        newTerminalArgs.Profile(::Microsoft::Console::Utils::GuidToString(page->_settings.GetProfileForArgs(newTerminalArgs)));
                        page->_OpenNewWindow(false, newTerminalArgs);
                    }
                    else
                    {
                        page->_OpenNewTab(newTerminalArgs);
                    }
                }
            });
            newTabFlyout.Items().Append(profileMenuItem);
        }

        // add menu separator
        auto separatorItem = WUX::Controls::MenuFlyoutSeparator{};
        newTabFlyout.Items().Append(separatorItem);

        // add static items
        {
            // GH#2455 - Make sure to try/catch calls to Application::Current,
            // because that _won't_ be an instance of TerminalApp::App in the
            // LocalTests
            auto isUwp = false;
            try
            {
                isUwp = ::winrt::Windows::UI::Xaml::Application::Current().as<::winrt::TerminalApp::App>().Logic().IsUwp();
            }
            CATCH_LOG();

            if (!isUwp)
            {
                // Create the settings button.
                auto settingsItem = WUX::Controls::MenuFlyoutItem{};
                settingsItem.Text(RS_(L"SettingsMenuItem"));

                WUX::Controls::SymbolIcon ico{};
                ico.Symbol(WUX::Controls::Symbol::Setting);
                settingsItem.Icon(ico);

                settingsItem.Click({ this, &TerminalPage::_SettingsButtonOnClick });
                newTabFlyout.Items().Append(settingsItem);

                Microsoft::Terminal::Settings::Model::OpenSettingsArgs args{ SettingsTarget::SettingsUI };
                Microsoft::Terminal::Settings::Model::ActionAndArgs settingsAction{ ShortcutAction::OpenSettings, args };
                const auto settingsKeyChord{ keyBindings.GetKeyBindingForActionWithArgs(settingsAction) };
                if (settingsKeyChord)
                {
                    _SetAcceleratorForMenuItem(settingsItem, settingsKeyChord);
                }

                // Create the feedback button.
                auto feedbackFlyout = WUX::Controls::MenuFlyoutItem{};
                feedbackFlyout.Text(RS_(L"FeedbackMenuItem"));

                WUX::Controls::FontIcon feedbackIcon{};
                feedbackIcon.Glyph(L"\xE939");
                feedbackIcon.FontFamily(Media::FontFamily{ L"Segoe MDL2 Assets" });
                feedbackFlyout.Icon(feedbackIcon);

                feedbackFlyout.Click({ this, &TerminalPage::_FeedbackButtonOnClick });
                newTabFlyout.Items().Append(feedbackFlyout);
            }

            // Create the about button.
            auto aboutFlyout = WUX::Controls::MenuFlyoutItem{};
            aboutFlyout.Text(RS_(L"AboutMenuItem"));

            WUX::Controls::SymbolIcon aboutIcon{};
            aboutIcon.Symbol(WUX::Controls::Symbol::Help);
            aboutFlyout.Icon(aboutIcon);

            aboutFlyout.Click({ this, &TerminalPage::_AboutButtonOnClick });
            newTabFlyout.Items().Append(aboutFlyout);
        }

        // Before opening the fly-out set focus on the current tab
        // so no matter how fly-out is closed later on the focus will return to some tab.
        // We cannot do it on closing because if the window loses focus (alt+tab)
        // the closing event is not fired.
        // It is important to set the focus on the tab
        // Since the previous focus location might be discarded in the background,
        // e.g., the command palette will be dismissed by the menu,
        // and then closing the fly-out will move the focus to wrong location.
        newTabFlyout.Opening([this](auto&&, auto&&) {
            if (auto index{ _GetFocusedTabIndex() })
            {
                _tabs.GetAt(*index).Focus(FocusState::Programmatic);
                _UpdateMRUTab(index.value());
            }
        });
        _newTabButton.Flyout(newTabFlyout);
    }

    // Function Description:
    // Called when the openNewTabDropdown keybinding is used.
    // Adds the flyout show option to left-align the dropdown with the split button.
    // Shows the dropdown flyout.
    void TerminalPage::_OpenNewTabDropdown()
    {
        WUX::Controls::Primitives::FlyoutShowOptions options{};
        options.Placement(WUX::Controls::Primitives::FlyoutPlacementMode::BottomEdgeAlignedLeft);
        _newTabButton.Flyout().ShowAt(_newTabButton, options);
    }

    // Method Description:
    // - Open a new tab. This will create the TerminalControl hosting the
    //   terminal, and add a new Tab to our list of tabs. The method can
    //   optionally be provided a NewTerminalArgs, which will be used to create
    //   a tab using the values in that object.
    // Arguments:
    // - newTerminalArgs: An object that may contain a blob of parameters to
    //   control which profile is created and with possible other
    //   configurations. See TerminalSettings::CreateWithNewTerminalArgs for more details.
    void TerminalPage::_OpenNewTab(const NewTerminalArgs& newTerminalArgs)
    try
    {
        const auto profileGuid{ _settings.GetProfileForArgs(newTerminalArgs) };
        const auto settings{ TerminalSettings::CreateWithNewTerminalArgs(_settings, newTerminalArgs, *_bindings) };

        _CreateNewTabFromSettings(profileGuid, settings);

        const uint32_t tabCount = _tabs.Size();
        const bool usedManualProfile = (newTerminalArgs != nullptr) &&
                                       (newTerminalArgs.ProfileIndex() != nullptr ||
                                        newTerminalArgs.Profile().empty());

        // Lookup the name of the color scheme used by this profile.
        const auto scheme = _settings.GetColorSchemeForProfile(profileGuid);
        // If they explicitly specified `null` as the scheme (indicating _no_ scheme), log
        // that as the empty string.
        const auto schemeName = scheme ? scheme.Name() : L"\0";

        TraceLoggingWrite(
            g_hTerminalAppProvider, // handle to TerminalApp tracelogging provider
            "TabInformation",
            TraceLoggingDescription("Event emitted upon new tab creation in TerminalApp"),
            TraceLoggingUInt32(1u, "EventVer", "Version of this event"),
            TraceLoggingUInt32(tabCount, "TabCount", "Count of tabs currently opened in TerminalApp"),
            TraceLoggingBool(usedManualProfile, "ProfileSpecified", "Whether the new tab specified a profile explicitly"),
            TraceLoggingGuid(profileGuid, "ProfileGuid", "The GUID of the profile spawned in the new tab"),
            TraceLoggingBool(settings.UseAcrylic(), "UseAcrylic", "The acrylic preference from the settings"),
            TraceLoggingFloat64(settings.TintOpacity(), "TintOpacity", "Opacity preference from the settings"),
            TraceLoggingWideString(settings.FontFace().c_str(), "FontFace", "Font face chosen in the settings"),
            TraceLoggingWideString(schemeName.data(), "SchemeName", "Color scheme set in the settings"),
            TraceLoggingKeyword(MICROSOFT_KEYWORD_MEASURES),
            TelemetryPrivacyDataTag(PDT_ProductAndServicePerformance));
    }
    CATCH_LOG();

    winrt::fire_and_forget TerminalPage::_RemoveOnCloseRoutine(Microsoft::UI::Xaml::Controls::TabViewItem tabViewItem, winrt::com_ptr<TerminalPage> page)
    {
        co_await winrt::resume_foreground(page->_tabView.Dispatcher());

        page->_RemoveTabViewItem(tabViewItem);
    }

    // Method Description:
    // - Creates a new tab with the given settings. If the tab bar is not being
    //      currently displayed, it will be shown.
    // Arguments:
    // - settings: the TerminalSettings object to use to create the TerminalControl with.
    void TerminalPage::_CreateNewTabFromSettings(GUID profileGuid, TerminalSettings settings)
    {
        // Initialize the new tab

        // Create a connection based on the values in our settings object.
        auto connection = _CreateConnectionFromSettings(profileGuid, settings);

        TerminalConnection::ITerminalConnection debugConnection{ nullptr };
        if (_settings.GlobalSettings().DebugFeaturesEnabled())
        {
            const CoreWindow window = CoreWindow::GetForCurrentThread();
            const auto rAltState = window.GetKeyState(VirtualKey::RightMenu);
            const auto lAltState = window.GetKeyState(VirtualKey::LeftMenu);
            const bool bothAltsPressed = WI_IsFlagSet(lAltState, CoreVirtualKeyStates::Down) &&
                                         WI_IsFlagSet(rAltState, CoreVirtualKeyStates::Down);
            if (bothAltsPressed)
            {
                std::tie(connection, debugConnection) = OpenDebugTapConnection(connection);
            }
        }

        // Give term control a child of the settings so that any overrides go in the child
        // This way, when we do a settings reload we just update the parent and the overrides remain
        auto term = _InitControl(settings, connection);

        auto newTabImpl = winrt::make_self<TerminalTab>(profileGuid, term);

        // Add the new tab to the list of our tabs.
        _tabs.Append(*newTabImpl);
        _mruTabs.Append(*newTabImpl);

        newTabImpl->SetDispatch(*_actionDispatch);
        newTabImpl->SetKeyMap(_settings.KeyMap());

        // Give the tab its index in the _tabs vector so it can manage its own SwitchToTab command.
        _UpdateTabIndices();

        // Hookup our event handlers to the new terminal
        _RegisterTerminalEvents(term, *newTabImpl);

        // Don't capture a strong ref to the tab. If the tab is removed as this
        // is called, we don't really care anymore about handling the event.
        auto weakTab = make_weak(newTabImpl);

        // When the tab's active pane changes, we'll want to lookup a new icon
        // for it. The Title change will be propagated upwards through the tab's
        // PropertyChanged event handler.
        newTabImpl->ActivePaneChanged([weakTab, weakThis{ get_weak() }]() {
            auto page{ weakThis.get() };
            auto tab{ weakTab.get() };

            if (page && tab)
            {
                // Possibly update the icon of the tab.
                page->_UpdateTabIcon(*tab);
            }
        });

        // The RaiseVisualBell event has been bubbled up to here from the pane,
        // the next part of the chain is bubbling up to app logic, which will
        // forward it to app host.
        newTabImpl->TabRaiseVisualBell([weakTab, weakThis{ get_weak() }]() {
            auto page{ weakThis.get() };
            auto tab{ weakTab.get() };

            if (page && tab)
            {
                page->_RaiseVisualBellHandlers(nullptr, nullptr);
            }
        });

        newTabImpl->DuplicateRequested([weakTab, weakThis{ get_weak() }]() {
            auto page{ weakThis.get() };
            auto tab{ weakTab.get() };

            if (page && tab)
            {
                page->_DuplicateTab(*tab);
            }
        });

        auto tabViewItem = newTabImpl->TabViewItem();
        _tabView.TabItems().Append(tabViewItem);

        // Set this tab's icon to the icon from the user's profile
        const auto profile = _settings.FindProfile(profileGuid);
        if (profile != nullptr && !profile.Icon().empty())
        {
            newTabImpl->UpdateIcon(profile.Icon());
        }

        tabViewItem.PointerPressed({ this, &TerminalPage::_OnTabClick });

        // When the tab is closed, remove it from our list of tabs.
        newTabImpl->Closed([tabViewItem, weakThis{ get_weak() }](auto&& /*s*/, auto&& /*e*/) {
            if (auto page{ weakThis.get() })
            {
                page->_RemoveOnCloseRoutine(tabViewItem, page);
            }
        });

        newTabImpl->TabRenamerDeactivated([weakThis{ get_weak() }](auto&& /*s*/, auto&& /*e*/) {
            if (const auto page{ weakThis.get() })
            {
                if (!page->_newTabButton.Flyout().IsOpen())
                {
                    if (const auto tab{ page->_GetFocusedTab() })
                    {
                        tab.Focus(FocusState::Programmatic);
                    }
                }
            }
        });

        if (debugConnection) // this will only be set if global debugging is on and tap is active
        {
            auto newControl = _InitControl(settings, debugConnection);
            _RegisterTerminalEvents(newControl, *newTabImpl);
            // Split (auto) with the debug tap.
            newTabImpl->SplitPane(SplitState::Automatic, 0.5f, profileGuid, newControl);
        }

        // This kicks off TabView::SelectionChanged, in response to which
        // we'll attach the terminal's Xaml control to the Xaml root.
        _tabView.SelectedItem(tabViewItem);
    }

    // Method Description:
    // - Creates a new connection based on the profile settings
    // Arguments:
    // - the profile GUID we want the settings from
    // - the terminal settings
    // Return value:
    // - the desired connection
    TerminalConnection::ITerminalConnection TerminalPage::_CreateConnectionFromSettings(GUID profileGuid,
                                                                                        TerminalSettings settings)
    {
        const auto profile = _settings.FindProfile(profileGuid);

        TerminalConnection::ITerminalConnection connection{ nullptr };

        winrt::guid connectionType = profile.ConnectionType();
        winrt::guid sessionGuid{};

        if (connectionType == TerminalConnection::AzureConnection::ConnectionType() &&
            TerminalConnection::AzureConnection::IsAzureConnectionAvailable())
        {
            // TODO GH#4661: Replace this with directly using the AzCon when our VT is better
            std::filesystem::path azBridgePath{ wil::GetModuleFileNameW<std::wstring>(nullptr) };
            azBridgePath.replace_filename(L"TerminalAzBridge.exe");
            connection = TerminalConnection::ConptyConnection(azBridgePath.wstring(),
                                                              L".",
                                                              L"Azure",
                                                              nullptr,
                                                              settings.InitialRows(),
                                                              settings.InitialCols(),
                                                              winrt::guid());
        }

        else
        {
            std::wstring guidWString = Utils::GuidToString(profileGuid);

            StringMap envMap{};
            envMap.Insert(L"WT_PROFILE_ID", guidWString);
            envMap.Insert(L"WSLENV", L"WT_PROFILE_ID");

            // Update the path to be relative to whatever our CWD is.
            //
            // Refer to the examples in
            // https://en.cppreference.com/w/cpp/filesystem/path/append
            //
            // We need to do this here, to ensure we tell the ConptyConnection
            // the correct starting path. If we're being invoked from another
            // terminal instance (e.g. wt -w 0 -d .), then we have switched our
            // CWD to the provided path. We should treat the StartingDirectory
            // as relative to the current CWD.
            //
            // The connection must be informed of the current CWD on
            // construction, because the connection might not spawn the child
            // process until later, on another thread, after we've already
            // restored the CWD to it's original value.
            std::wstring cwdString{ wil::GetCurrentDirectoryW<std::wstring>() };
            std::filesystem::path cwd{ cwdString };
            cwd /= settings.StartingDirectory().c_str();

            auto conhostConn = TerminalConnection::ConptyConnection(
                settings.Commandline(),
                winrt::hstring{ cwd.c_str() },
                settings.StartingTitle(),
                envMap.GetView(),
                settings.InitialRows(),
                settings.InitialCols(),
                winrt::guid());

            sessionGuid = conhostConn.Guid();
            connection = conhostConn;
        }

        TraceLoggingWrite(
            g_hTerminalAppProvider,
            "ConnectionCreated",
            TraceLoggingDescription("Event emitted upon the creation of a connection"),
            TraceLoggingGuid(connectionType, "ConnectionTypeGuid", "The type of the connection"),
            TraceLoggingGuid(profileGuid, "ProfileGuid", "The profile's GUID"),
            TraceLoggingGuid(sessionGuid, "SessionGuid", "The WT_SESSION's GUID"),
            TraceLoggingKeyword(MICROSOFT_KEYWORD_MEASURES),
            TelemetryPrivacyDataTag(PDT_ProductAndServicePerformance));

        return connection;
    }

    // Method Description:
    // - Called when the settings button is clicked. Launches a background
    //   thread to open the settings file in the default JSON editor.
    // Arguments:
    // - <none>
    // Return Value:
    // - <none>
    void TerminalPage::_SettingsButtonOnClick(const IInspectable&,
                                              const RoutedEventArgs&)
    {
        const CoreWindow window = CoreWindow::GetForCurrentThread();

        // check alt state
        const auto rAltState{ window.GetKeyState(VirtualKey::RightMenu) };
        const auto lAltState{ window.GetKeyState(VirtualKey::LeftMenu) };
        const bool altPressed{ WI_IsFlagSet(lAltState, CoreVirtualKeyStates::Down) ||
                               WI_IsFlagSet(rAltState, CoreVirtualKeyStates::Down) };

        // check shift state
        const auto shiftState{ window.GetKeyState(VirtualKey::Shift) };
        const auto lShiftState{ window.GetKeyState(VirtualKey::LeftShift) };
        const auto rShiftState{ window.GetKeyState(VirtualKey::RightShift) };
        const auto shiftPressed{ WI_IsFlagSet(shiftState, CoreVirtualKeyStates::Down) ||
                                 WI_IsFlagSet(lShiftState, CoreVirtualKeyStates::Down) ||
                                 WI_IsFlagSet(rShiftState, CoreVirtualKeyStates::Down) };

        auto target{ SettingsTarget::SettingsUI };
        if (shiftPressed)
        {
            target = SettingsTarget::SettingsFile;
        }
        else if (altPressed)
        {
            target = SettingsTarget::DefaultsFile;
        }
        _LaunchSettings(target);
    }

    // Method Description:
    // - Called when the feedback button is clicked. Launches github in your
    //   default browser, navigated to the "issues" page of the Terminal repo.
    void TerminalPage::_FeedbackButtonOnClick(const IInspectable&,
                                              const RoutedEventArgs&)
    {
        const auto feedbackUriValue = RS_(L"FeedbackUriValue");
        winrt::Windows::Foundation::Uri feedbackUri{ feedbackUriValue };

        winrt::Windows::System::Launcher::LaunchUriAsync(feedbackUri);
    }

    // Method Description:
    // - Called when the about button is clicked. See _ShowAboutDialog for more info.
    // Arguments:
    // - <unused>
    // Return Value:
    // - <none>
    void TerminalPage::_AboutButtonOnClick(const IInspectable&,
                                           const RoutedEventArgs&)
    {
        _ShowAboutDialog();
    }

    // Method Description:
    // Called when the users pressed keyBindings while CommandPalette is open.
    // Arguments:
    // - e: the KeyRoutedEventArgs containing info about the keystroke.
    // Return Value:
    // - <none>
    void TerminalPage::_KeyDownHandler(Windows::Foundation::IInspectable const& /*sender*/, Windows::UI::Xaml::Input::KeyRoutedEventArgs const& e)
    {
        auto key = e.OriginalKey();
        auto const ctrlDown = WI_IsFlagSet(CoreWindow::GetForCurrentThread().GetKeyState(winrt::Windows::System::VirtualKey::Control), CoreVirtualKeyStates::Down);
        auto const altDown = WI_IsFlagSet(CoreWindow::GetForCurrentThread().GetKeyState(winrt::Windows::System::VirtualKey::Menu), CoreVirtualKeyStates::Down);
        auto const shiftDown = WI_IsFlagSet(CoreWindow::GetForCurrentThread().GetKeyState(winrt::Windows::System::VirtualKey::Shift), CoreVirtualKeyStates::Down);

        winrt::Microsoft::Terminal::Control::KeyChord kc{ ctrlDown, altDown, shiftDown, static_cast<int32_t>(key) };
        const auto actionAndArgs = _settings.KeyMap().TryLookup(kc);
        if (actionAndArgs)
        {
            if (CommandPalette().Visibility() == Visibility::Visible && actionAndArgs.Action() != ShortcutAction::ToggleCommandPalette)
            {
                CommandPalette().Visibility(Visibility::Collapsed);
            }
            _actionDispatch->DoAction(actionAndArgs);
            e.Handled(true);
        }
    }

    // Method Description:
    // Handles preview key on the SUI tab, by handling close tab / next tab / previous tab
    // This is a temporary solution - we need to fix all key-bindings work from SUI as long as they don't harm
    // the SUI behavior
    // Arguments:
    // - e: the KeyRoutedEventArgs containing info about the keystroke.
    // Return Value:
    // - <none>
    void TerminalPage::_SUIPreviewKeyDownHandler(Windows::Foundation::IInspectable const& /*sender*/, Windows::UI::Xaml::Input::KeyRoutedEventArgs const& e)
    {
        auto key = e.OriginalKey();
        auto const ctrlDown = WI_IsFlagSet(CoreWindow::GetForCurrentThread().GetKeyState(winrt::Windows::System::VirtualKey::Control), CoreVirtualKeyStates::Down);
        auto const altDown = WI_IsFlagSet(CoreWindow::GetForCurrentThread().GetKeyState(winrt::Windows::System::VirtualKey::Menu), CoreVirtualKeyStates::Down);
        auto const shiftDown = WI_IsFlagSet(CoreWindow::GetForCurrentThread().GetKeyState(winrt::Windows::System::VirtualKey::Shift), CoreVirtualKeyStates::Down);

        winrt::Microsoft::Terminal::Control::KeyChord kc{ ctrlDown, altDown, shiftDown, static_cast<int32_t>(key) };
        const auto actionAndArgs = _settings.KeyMap().TryLookup(kc);
        if (actionAndArgs && (actionAndArgs.Action() == ShortcutAction::CloseTab || actionAndArgs.Action() == ShortcutAction::NextTab || actionAndArgs.Action() == ShortcutAction::PrevTab || actionAndArgs.Action() == ShortcutAction::ClosePane))
        {
            _actionDispatch->DoAction(actionAndArgs);
            e.Handled(true);
        }
    }

    // Method Description:
    // - Configure the AppKeyBindings to use our ShortcutActionDispatch and the updated KeyMapping
    // as the object to handle dispatching ShortcutAction events.
    // Arguments:
    // - bindings: A AppKeyBindings object to wire up with our event handlers
    void TerminalPage::_HookupKeyBindings(const KeyMapping& keymap) noexcept
    {
        _bindings->SetDispatch(*_actionDispatch);
        _bindings->SetKeyMapping(keymap);
    }

    // Method Description:
    // - Register our event handlers with our ShortcutActionDispatch. The
    //   ShortcutActionDispatch is responsible for raising the appropriate
    //   events for an ActionAndArgs. WE'll handle each possible event in our
    //   own way.
    // Arguments:
    // - <none>
    void TerminalPage::_RegisterActionCallbacks()
    {
        // Hook up the ShortcutActionDispatch object's events to our handlers.
        // They should all be hooked up here, regardless of whether or not
        // there's an actual keychord for them.
        _actionDispatch->OpenNewTabDropdown({ this, &TerminalPage::_HandleOpenNewTabDropdown });
        _actionDispatch->DuplicateTab({ this, &TerminalPage::_HandleDuplicateTab });
        _actionDispatch->CloseTab({ this, &TerminalPage::_HandleCloseTab });
        _actionDispatch->ClosePane({ this, &TerminalPage::_HandleClosePane });
        _actionDispatch->CloseWindow({ this, &TerminalPage::_HandleCloseWindow });
        _actionDispatch->ScrollUp({ this, &TerminalPage::_HandleScrollUp });
        _actionDispatch->ScrollDown({ this, &TerminalPage::_HandleScrollDown });
        _actionDispatch->NextTab({ this, &TerminalPage::_HandleNextTab });
        _actionDispatch->PrevTab({ this, &TerminalPage::_HandlePrevTab });
        _actionDispatch->SendInput({ this, &TerminalPage::_HandleSendInput });
        _actionDispatch->SplitPane({ this, &TerminalPage::_HandleSplitPane });
        _actionDispatch->TogglePaneZoom({ this, &TerminalPage::_HandleTogglePaneZoom });
        _actionDispatch->ScrollUpPage({ this, &TerminalPage::_HandleScrollUpPage });
        _actionDispatch->ScrollDownPage({ this, &TerminalPage::_HandleScrollDownPage });
        _actionDispatch->ScrollToTop({ this, &TerminalPage::_HandleScrollToTop });
        _actionDispatch->ScrollToBottom({ this, &TerminalPage::_HandleScrollToBottom });
        _actionDispatch->OpenSettings({ this, &TerminalPage::_HandleOpenSettings });
        _actionDispatch->PasteText({ this, &TerminalPage::_HandlePasteText });
        _actionDispatch->NewTab({ this, &TerminalPage::_HandleNewTab });
        _actionDispatch->SwitchToTab({ this, &TerminalPage::_HandleSwitchToTab });
        _actionDispatch->ResizePane({ this, &TerminalPage::_HandleResizePane });
        _actionDispatch->MoveFocus({ this, &TerminalPage::_HandleMoveFocus });
        _actionDispatch->CopyText({ this, &TerminalPage::_HandleCopyText });
        _actionDispatch->AdjustFontSize({ this, &TerminalPage::_HandleAdjustFontSize });
        _actionDispatch->Find({ this, &TerminalPage::_HandleFind });
        _actionDispatch->ResetFontSize({ this, &TerminalPage::_HandleResetFontSize });
        _actionDispatch->ToggleShaderEffects({ this, &TerminalPage::_HandleToggleShaderEffects });
        _actionDispatch->ToggleFocusMode({ this, &TerminalPage::_HandleToggleFocusMode });
        _actionDispatch->ToggleFullscreen({ this, &TerminalPage::_HandleToggleFullscreen });
        _actionDispatch->ToggleAlwaysOnTop({ this, &TerminalPage::_HandleToggleAlwaysOnTop });
        _actionDispatch->ToggleCommandPalette({ this, &TerminalPage::_HandleToggleCommandPalette });
        _actionDispatch->SetColorScheme({ this, &TerminalPage::_HandleSetColorScheme });
        _actionDispatch->SetTabColor({ this, &TerminalPage::_HandleSetTabColor });
        _actionDispatch->OpenTabColorPicker({ this, &TerminalPage::_HandleOpenTabColorPicker });
        _actionDispatch->RenameTab({ this, &TerminalPage::_HandleRenameTab });
        _actionDispatch->OpenTabRenamer({ this, &TerminalPage::_HandleOpenTabRenamer });
        _actionDispatch->ExecuteCommandline({ this, &TerminalPage::_HandleExecuteCommandline });
        _actionDispatch->CloseOtherTabs({ this, &TerminalPage::_HandleCloseOtherTabs });
        _actionDispatch->CloseTabsAfter({ this, &TerminalPage::_HandleCloseTabsAfter });
        _actionDispatch->TabSearch({ this, &TerminalPage::_HandleOpenTabSearch });
        _actionDispatch->MoveTab({ this, &TerminalPage::_HandleMoveTab });
        _actionDispatch->BreakIntoDebugger({ this, &TerminalPage::_HandleBreakIntoDebugger });
        _actionDispatch->FindMatch({ this, &TerminalPage::_HandleFindMatch });
        _actionDispatch->TogglePaneReadOnly({ this, &TerminalPage::_HandleTogglePaneReadOnly });
        _actionDispatch->NewWindow({ this, &TerminalPage::_HandleNewWindow });
    }

    // Method Description:
    // - Get the title of the currently focused terminal control. If this tab is
    //   the focused tab, then also bubble this title to any listeners of our
    //   TitleChanged event.
    // Arguments:
    // - tab: the Tab to update the title for.
    void TerminalPage::_UpdateTitle(const TerminalTab& tab)
    {
        auto newTabTitle = tab.Title();

        if (_settings.GlobalSettings().ShowTitleInTitlebar() && tab == _GetFocusedTab())
        {
            _TitleChangedHandlers(*this, newTabTitle);
        }
    }

    // Method Description:
    // - Get the icon of the currently focused terminal control, and set its
    //   tab's icon to that icon.
    // Arguments:
    // - tab: the Tab to update the title for.
    void TerminalPage::_UpdateTabIcon(TerminalTab& tab)
    {
        const auto lastFocusedProfileOpt = tab.GetFocusedProfile();
        if (lastFocusedProfileOpt.has_value())
        {
            const auto lastFocusedProfile = lastFocusedProfileOpt.value();
            const auto matchingProfile = _settings.FindProfile(lastFocusedProfile);
            if (matchingProfile)
            {
                tab.UpdateIcon(matchingProfile.Icon());
            }
            else
            {
                tab.UpdateIcon({});
            }
        }
    }

    // Method Description:
    // - Handle changes to the tab width set by the user
    void TerminalPage::_UpdateTabWidthMode()
    {
        _tabView.TabWidthMode(_settings.GlobalSettings().TabWidthMode());
    }

    // Method Description:
    // - Handle changes in tab layout.
    void TerminalPage::_UpdateTabView()
    {
        // Never show the tab row when we're fullscreen. Otherwise:
        // Show tabs when there's more than 1, or the user has chosen to always
        // show the tab bar.
        const bool isVisible = (!_isFullscreen && !_isInFocusMode) &&
                               (_settings.GlobalSettings().ShowTabsInTitlebar() ||
                                (_tabs.Size() > 1) ||
                                _settings.GlobalSettings().AlwaysShowTabs());

        // collapse/show the tabs themselves
        _tabView.Visibility(isVisible ? Visibility::Visible : Visibility::Collapsed);

        // collapse/show the row that the tabs are in.
        // NaN is the special value XAML uses for "Auto" sizing.
        _tabRow.Height(isVisible ? NAN : 0);
    }

    // Method Description:
    // - Duplicates the current focused tab
    void TerminalPage::_DuplicateFocusedTab()
    {
        if (const auto terminalTab{ _GetFocusedTabImpl() })
        {
            _DuplicateTab(*terminalTab);
        }
    }

    // Method Description:
    // - Duplicates specified tab
    // Arguments:
    // - tab: tab to duplicate
    void TerminalPage::_DuplicateTab(const TerminalTab& tab)
    {
        try
        {
            // TODO: GH#5047 - In the future, we should get the Profile of
            // the focused pane, and use that to build a new instance of the
            // settings so we can duplicate this tab/pane.
            //
            // Currently, if the profile doesn't exist anymore in our
            // settings, we'll silently do nothing.
            //
            // In the future, it will be preferable to just duplicate the
            // current control's settings, but we can't do that currently,
            // because we won't be able to create a new instance of the
            // connection without keeping an instance of the original Profile
            // object around.

            const auto& profileGuid = tab.GetFocusedProfile();
            if (profileGuid.has_value())
            {
                const auto settings{ TerminalSettings::CreateWithProfileByID(_settings, profileGuid.value(), *_bindings) };
                const auto workingDirectory = tab.GetActiveTerminalControl().WorkingDirectory();
                const auto validWorkingDirectory = !workingDirectory.empty();
                if (validWorkingDirectory)
                {
                    settings.StartingDirectory(workingDirectory);
                }

                _CreateNewTabFromSettings(profileGuid.value(), settings);
            }
        }
        CATCH_LOG();
    }

    // Method Description:
    // - Look for the index of the input tabView in the tabs vector,
    //   and call _RemoveTab
    // Arguments:
    // - tabViewItem: the TabViewItem in the TabView that is being removed.
    void TerminalPage::_RemoveTabViewItem(const MUX::Controls::TabViewItem& tabViewItem)
    {
        uint32_t tabIndexFromControl = 0;
        if (_tabView.TabItems().IndexOf(tabViewItem, tabIndexFromControl))
        {
            // If IndexOf returns true, we've actually got an index
            auto tab{ _tabs.GetAt(tabIndexFromControl) };
            _RemoveTab(tab);
        }
    }

    // Method Description:
    // - Removes the tab (both TerminalControl and XAML)
    // Arguments:
    // - tab: the tab to remove
    winrt::Windows::Foundation::IAsyncAction TerminalPage::_RemoveTab(winrt::TerminalApp::TabBase tab)
    {
        if (tab.ReadOnly())
        {
            ContentDialogResult warningResult = co_await _ShowCloseReadOnlyDialog();

            // The primary action is canceling the removal
            if (warningResult == ContentDialogResult::Primary)
            {
                co_return;
            }
        }

        uint32_t tabIndex{};
        if (!_tabs.IndexOf(tab, tabIndex))
        {
            // The tab is already removed
            co_return;
        }

        // We use _removing flag to suppress _OnTabSelectionChanged events
        // that might get triggered while removing
        _removing = true;
        auto unsetRemoving = wil::scope_exit([&]() noexcept { _removing = false; });

        const auto focusedTabIndex{ _GetFocusedTabIndex() };

        // Removing the tab from the collection should destroy its control and disconnect its connection,
        // but it doesn't always do so. The UI tree may still be holding the control and preventing its destruction.
        tab.Shutdown();

        uint32_t mruIndex{};
        if (_mruTabs.IndexOf(tab, mruIndex))
        {
            _mruTabs.RemoveAt(mruIndex);
        }

        _tabs.RemoveAt(tabIndex);
        _tabView.TabItems().RemoveAt(tabIndex);
        _UpdateTabIndices();

        // To close the window here, we need to close the hosting window.
        if (_tabs.Size() == 0)
        {
            _LastTabClosedHandlers(*this, nullptr);
        }
        else if (focusedTabIndex.has_value() && focusedTabIndex.value() == gsl::narrow_cast<uint32_t>(tabIndex))
        {
            // Manually select the new tab to get focus, rather than relying on TabView since:
            // 1. We want to customize this behavior (e.g., use MRU logic)
            // 2. In fullscreen (GH#5799) and focus (GH#7916) modes the _OnTabItemsChanged is not fired
            // 3. When rearranging tabs (GH#7916) _OnTabItemsChanged is suppressed
            const auto tabSwitchMode = _settings.GlobalSettings().TabSwitcherMode();

            if (tabSwitchMode == TabSwitcherMode::MostRecentlyUsed)
            {
                const auto newSelectedTab = _mruTabs.GetAt(0);

                uint32_t newSelectedIndex;
                if (_tabs.IndexOf(newSelectedTab, newSelectedIndex))
                {
                    _UpdatedSelectedTab(newSelectedIndex);
                    _tabView.SelectedItem(newSelectedTab.TabViewItem());
                }
            }
            else
            {
                // We can't use
                //   auto selectedIndex = _tabView.SelectedIndex();
                // Because this will always return -1 in this scenario unfortunately.
                //
                // So, what we're going to try to do is move the focus to the tab
                // to the left, within the bounds of how many tabs we have.
                //
                // EX: we have 4 tabs: [A, B, C, D]. If we close:
                // * A (tabIndex=0): We'll want to focus tab B (now in index 0)
                // * B (tabIndex=1): We'll want to focus tab A (now in index 0)
                // * C (tabIndex=2): We'll want to focus tab B (now in index 1)
                // * D (tabIndex=3): We'll want to focus tab C (now in index 2)
                const auto newSelectedIndex = std::clamp<int32_t>(tabIndex - 1, 0, _tabs.Size());
                // _UpdatedSelectedTab will do the work of setting up the new tab as
                // the focused one, and unfocusing all the others.
                _UpdatedSelectedTab(newSelectedIndex);

                // Also, we need to _manually_ set the SelectedItem of the tabView
                // here. If we don't, then the TabView will technically not have a
                // selected item at all, which can make things like ClosePane not
                // work correctly.
                auto newSelectedTab{ _tabs.GetAt(newSelectedIndex) };
                _tabView.SelectedItem(newSelectedTab.TabViewItem());
            }
        }

        // GH#5559 - If we were in the middle of a drag/drop, end it by clearing
        // out our state.
        if (_rearranging)
        {
            _rearranging = false;
            _rearrangeFrom = std::nullopt;
            _rearrangeTo = std::nullopt;
        }

        co_return;
    }

    // Method Description:
    // - Connects event handlers to the TermControl for events that we want to
    //   handle. This includes:
    //    * the Copy and Paste events, for setting and retrieving clipboard data
    //      on the right thread
    //    * the TitleChanged event, for changing the text of the tab
    // Arguments:
    // - term: The newly created TermControl to connect the events for
    // - hostingTab: The Tab that's hosting this TermControl instance
    void TerminalPage::_RegisterTerminalEvents(TermControl term, TerminalTab& hostingTab)
    {
        term.RaiseNotice({ this, &TerminalPage::_ControlNoticeRaisedHandler });

        // Add an event handler when the terminal's selection wants to be copied.
        // When the text buffer data is retrieved, we'll copy the data into the Clipboard
        term.CopyToClipboard({ this, &TerminalPage::_CopyToClipboardHandler });

        // Add an event handler when the terminal wants to paste data from the Clipboard.
        term.PasteFromClipboard({ this, &TerminalPage::_PasteFromClipboardHandler });

        term.OpenHyperlink({ this, &TerminalPage::_OpenHyperlinkHandler });

        // Add an event handler for when the terminal wants to set a progress indicator on the taskbar
        term.SetTaskbarProgress({ this, &TerminalPage::_SetTaskbarProgressHandler });

        term.HidePointerCursor({ get_weak(), &TerminalPage::_HidePointerCursorHandler });
        term.RestorePointerCursor({ get_weak(), &TerminalPage::_RestorePointerCursorHandler });

        // Bind Tab events to the TermControl and the Tab's Pane
        hostingTab.Initialize(term);

        auto weakTab{ hostingTab.get_weak() };
        auto weakThis{ get_weak() };
        // PropertyChanged is the generic mechanism by which the Tab
        // communicates changes to any of its observable properties, including
        // the Title
        hostingTab.PropertyChanged([weakTab, weakThis](auto&&, const WUX::Data::PropertyChangedEventArgs& args) {
            auto page{ weakThis.get() };
            auto tab{ weakTab.get() };
            if (page && tab)
            {
                if (args.PropertyName() == L"Title")
                {
                    page->_UpdateTitle(*tab);
                }
                else if (args.PropertyName() == L"Content")
                {
                    if (*tab == page->_GetFocusedTab())
                    {
                        page->_tabContent.Children().Clear();
                        page->_tabContent.Children().Append(tab->Content());

                        tab->Focus(FocusState::Programmatic);
                    }
                }
            }
        });

        // react on color changed events
        hostingTab.ColorSelected([weakTab, weakThis](auto&& color) {
            auto page{ weakThis.get() };
            auto tab{ weakTab.get() };

            if (page && tab && (tab->FocusState() != FocusState::Unfocused))
            {
                page->_SetNonClientAreaColors(color);
            }
        });

        hostingTab.ColorCleared([weakTab, weakThis]() {
            auto page{ weakThis.get() };
            auto tab{ weakTab.get() };

            if (page && tab && (tab->FocusState() != FocusState::Unfocused))
            {
                page->_ClearNonClientAreaColors();
            }
        });

        // TODO GH#3327: Once we support colorizing the NewTab button based on
        // the color of the tab, we'll want to make sure to call
        // _ClearNewTabButtonColor here, to reset it to the default (for the
        // newly created tab).
        // remove any colors left by other colored tabs
        // _ClearNewTabButtonColor();
    }

    // Method Description:
    // - Sets focus to the tab to the right or left the currently selected tab.
    void TerminalPage::_SelectNextTab(const bool bMoveRight)
    {
        const auto index{ _GetFocusedTabIndex().value_or(0) };
        const auto tabSwitchMode = _settings.GlobalSettings().TabSwitcherMode();
        if (tabSwitchMode == TabSwitcherMode::Disabled)
        {
            uint32_t tabCount = _tabs.Size();
            // Wraparound math. By adding tabCount and then calculating
            // modulo tabCount, we clamp the values to the range [0,
            // tabCount) while still supporting moving leftward from 0 to
            // tabCount - 1.
            const auto newTabIndex = ((tabCount + index + (bMoveRight ? 1 : -1)) % tabCount);
            _SelectTab(newTabIndex);
        }
        else
        {
            CommandPalette().SetTabs(_tabs, _mruTabs);

            // Otherwise, set up the tab switcher in the selected mode, with
            // the given ordering, and make it visible.
            CommandPalette().EnableTabSwitcherMode(index, tabSwitchMode);
            CommandPalette().Visibility(Visibility::Visible);
            CommandPalette().SelectNextItem(bMoveRight);
        }
    }

    // Method Description:
    // - Sets focus to the desired tab. Returns false if the provided tabIndex
    //   is greater than the number of tabs we have.
    // - During startup, we'll immediately set the selected tab as focused.
    // - After startup, we'll dispatch an async method to set the the selected
    //   item of the TabView, which will then also trigger a
    //   TabView::SelectionChanged, handled in
    //   TerminalPage::_OnTabSelectionChanged
    // Return Value:
    // true iff we were able to select that tab index, false otherwise
    bool TerminalPage::_SelectTab(const uint32_t tabIndex)
    {
        if (tabIndex >= 0 && tabIndex < _tabs.Size())
        {
            if (_startupState == StartupState::InStartup)
            {
                auto tab{ _tabs.GetAt(tabIndex) };
                _tabView.SelectedItem(tab.TabViewItem());
                _UpdatedSelectedTab(tabIndex);
            }
            else
            {
                _SetFocusedTabIndex(tabIndex);
            }

            return true;
        }
        return false;
    }

    // Method Description:
    // - Helper to manually exit "zoom" when certain actions take place.
    //   Anything that modifies the state of the pane tree should probably
    //   un-zoom the focused pane first, so that the user can see the full pane
    //   tree again. These actions include:
    //   * Splitting a new pane
    //   * Closing a pane
    //   * Moving focus between panes
    //   * Resizing a pane
    // Arguments:
    // - <none>
    // Return Value:
    // - <none>
    void TerminalPage::_UnZoomIfNeeded()
    {
        if (const auto activeTab{ _GetFocusedTabImpl() })
        {
            if (activeTab->IsZoomed())
            {
                // Remove the content from the tab first, so Pane::UnZoom can
                // re-attach the content to the tree w/in the pane
                _tabContent.Children().Clear();
                // In ExitZoom, we'll change the Tab's Content(), triggering the
                // content changed event, which will re-attach the tab's new content
                // root to the tree.
                activeTab->ExitZoom();
            }
        }
    }

    // Method Description:
    // - Attempt to move focus between panes, as to focus the child on
    //   the other side of the separator. See Pane::NavigateFocus for details.
    // - Moves the focus of the currently focused tab.
    // Arguments:
    // - direction: The direction to move the focus in.
    // Return Value:
    // - <none>
    void TerminalPage::_MoveFocus(const FocusDirection& direction)
    {
        if (const auto terminalTab{ _GetFocusedTabImpl() })
        {
            _UnZoomIfNeeded();
            terminalTab->NavigateFocus(direction);
        }
    }

    TermControl TerminalPage::_GetActiveControl()
    {
        if (const auto terminalTab{ _GetFocusedTabImpl() })
        {
            return terminalTab->GetActiveTerminalControl();
        }
        return nullptr;
    }

    // Method Description:
    // - Returns the index in our list of tabs of the currently focused tab. If
    //      no tab is currently selected, returns nullopt.
    // Return Value:
    // - the index of the currently focused tab if there is one, else nullopt
    std::optional<uint32_t> TerminalPage::_GetFocusedTabIndex() const noexcept
    {
        // GH#1117: This is a workaround because _tabView.SelectedIndex()
        //          sometimes return incorrect result after removing some tabs
        uint32_t focusedIndex;
        if (_tabView.TabItems().IndexOf(_tabView.SelectedItem(), focusedIndex))
        {
            return focusedIndex;
        }
        return std::nullopt;
    }

    // Method Description:
    // - returns a com_ptr to the currently focused tab. This might return null,
    //   so make sure to check the result!
    winrt::TerminalApp::TabBase TerminalPage::_GetFocusedTab() const noexcept
    {
        if (auto index{ _GetFocusedTabIndex() })
        {
            return _tabs.GetAt(*index);
        }
        return nullptr;
    }

    // Method Description:
    // - returns a com_ptr to the currently focused tab implementation. This might return null,
    //   so make sure to check the result!
    winrt::com_ptr<TerminalTab> TerminalPage::_GetFocusedTabImpl() const noexcept
    {
        if (auto tab{ _GetFocusedTab() })
        {
            return _GetTerminalTabImpl(tab);
        }
        return nullptr;
    }

    // Method Description:
    // - An async method for changing the focused tab on the UI thread. This
    //   method will _only_ set the selected item of the TabView, which will
    //   then also trigger a TabView::SelectionChanged event, which we'll handle
    //   in TerminalPage::_OnTabSelectionChanged, where we'll mark the new tab
    //   as focused.
    // Arguments:
    // - tabIndex: the index in the list of tabs to focus.
    // Return Value:
    // - <none>
    winrt::fire_and_forget TerminalPage::_SetFocusedTabIndex(const uint32_t tabIndex)
    {
        // GH#1117: This is a workaround because _tabView.SelectedIndex(tabIndex)
        //          sometimes set focus to an incorrect tab after removing some tabs
        auto weakThis{ get_weak() };

        co_await winrt::resume_foreground(_tabView.Dispatcher());

        if (auto page{ weakThis.get() })
        {
            auto tabToFocus = page->_tabs.GetAt(tabIndex);
            _tabView.SelectedItem(tabToFocus.TabViewItem());
        }
    }

    // Method Description:
    // - Close the currently focused tab. Focus will move to the left, if possible.
    void TerminalPage::_CloseFocusedTab()
    {
        if (auto index{ _GetFocusedTabIndex() })
        {
            auto tab{ _tabs.GetAt(*index) };
            _RemoveTab(tab);
        }
    }

    // Method Description:
    // - Close the currently focused pane. If the pane is the last pane in the
    //   tab, the tab will also be closed. This will happen when we handle the
    //   tab's Closed event.
    winrt::fire_and_forget TerminalPage::_CloseFocusedPane()
    {
        if (const auto terminalTab{ _GetFocusedTabImpl() })
        {
            _UnZoomIfNeeded();

            auto pane = terminalTab->GetActivePane();

            if (const auto pane{ terminalTab->GetActivePane() })
            {
                if (const auto control{ pane->GetTerminalControl() })
                {
                    if (control.ReadOnly())
                    {
                        ContentDialogResult warningResult = co_await _ShowCloseReadOnlyDialog();

                        // The primary action is canceling the action
                        if (warningResult == ContentDialogResult::Primary)
                        {
                            co_return;
                        }

                        // Clean read-only mode to prevent additional prompt if closing the pane triggers closing of a hosting tab
                        if (control.ReadOnly())
                        {
                            control.ToggleReadOnly();
                        }
                    }

                    pane->Close();
                }
            }
        }
        else if (auto index{ _GetFocusedTabIndex() })
        {
            const auto tab{ _tabs.GetAt(*index) };
            if (tab.try_as<TerminalApp::SettingsTab>())
            {
                _RemoveTab(tab);
            }
        }
    }

    // Method Description:
    // - Close the terminal app. If there is more
    //   than one tab opened, show a warning dialog.
    fire_and_forget TerminalPage::CloseWindow()
    {
        if (_tabs.Size() > 1 && _settings.GlobalSettings().ConfirmCloseAllTabs() && !_displayingCloseDialog)
        {
            _displayingCloseDialog = true;
            ContentDialogResult warningResult = co_await _ShowCloseWarningDialog();
            _displayingCloseDialog = false;

            if (warningResult != ContentDialogResult::Primary)
            {
                co_return;
            }
        }

        // Since _RemoveTab is asynchronous, create a snapshot of the  tabs we want to remove
        std::vector<winrt::TerminalApp::TabBase> tabsToRemove;
        std::copy(begin(_tabs), end(_tabs), std::back_inserter(tabsToRemove));
        _RemoveTabs(tabsToRemove);
    }

    // Method Description:
    // - Closes provided tabs one by one
    // Arguments:
    // - tabs - tabs to remove
    winrt::fire_and_forget TerminalPage::_RemoveTabs(const std::vector<winrt::TerminalApp::TabBase> tabs)
    {
        for (auto& tab : tabs)
        {
            co_await _RemoveTab(tab);
        }
    }

    // Method Description:
    // - Move the viewport of the terminal of the currently focused tab up or
    //      down a number of lines.
    // Arguments:
    // - scrollDirection: ScrollUp will move the viewport up, ScrollDown will move the viewport down
    // - rowsToScroll: a number of lines to move the viewport. If not provided we will use a system default.
    void TerminalPage::_Scroll(ScrollDirection scrollDirection, const Windows::Foundation::IReference<uint32_t>& rowsToScroll)
    {
        if (const auto terminalTab{ _GetFocusedTabImpl() })
        {
            uint32_t realRowsToScroll;
            if (rowsToScroll == nullptr)
            {
                // The magic value of WHEEL_PAGESCROLL indicates that we need to scroll the entire page
                realRowsToScroll = _systemRowsToScroll == WHEEL_PAGESCROLL ?
                                       terminalTab->GetActiveTerminalControl().ViewHeight() :
                                       _systemRowsToScroll;
            }
            else
            {
                // use the custom value specified in the command
                realRowsToScroll = rowsToScroll.Value();
            }
            auto scrollDelta = _ComputeScrollDelta(scrollDirection, realRowsToScroll);
            terminalTab->Scroll(scrollDelta);
        }
    }

    // Method Description:
    // - Split the focused pane either horizontally or vertically, and place the
    //   given TermControl into the newly created pane.
    // - If splitType == SplitState::None, this method does nothing.
    // Arguments:
    // - splitType: one value from the TerminalApp::SplitState enum, indicating how the
    //   new pane should be split from its parent.
    // - splitMode: value from TerminalApp::SplitType enum, indicating the profile to be used in the newly split pane.
    // - newTerminalArgs: An object that may contain a blob of parameters to
    //   control which profile is created and with possible other
    //   configurations. See CascadiaSettings::BuildSettings for more details.
    void TerminalPage::_SplitPane(const SplitState splitType,
                                  const SplitType splitMode,
                                  const float splitSize,
                                  const NewTerminalArgs& newTerminalArgs)
    {
        // Do nothing if we're requesting no split.
        if (splitType == SplitState::None)
        {
            return;
        }

        const auto focusedTab{ _GetFocusedTabImpl() };

        // Do nothing if no TerminalTab is focused
        if (!focusedTab)
        {
            return;
        }

        try
        {
            TerminalSettings controlSettings{ nullptr };
            GUID realGuid;
            bool profileFound = false;

            if (splitMode == SplitType::Duplicate)
            {
                std::optional<GUID> current_guid = focusedTab->GetFocusedProfile();
                if (current_guid)
                {
                    profileFound = true;
                    controlSettings = TerminalSettings::CreateWithProfileByID(_settings, current_guid.value(), *_bindings);
                    const auto workingDirectory = focusedTab->GetActiveTerminalControl().WorkingDirectory();
                    const auto validWorkingDirectory = !workingDirectory.empty();
                    if (validWorkingDirectory)
                    {
                        controlSettings.StartingDirectory(workingDirectory);
                    }
                    realGuid = current_guid.value();
                }
                // TODO: GH#5047 - In the future, we should get the Profile of
                // the focused pane, and use that to build a new instance of the
                // settings so we can duplicate this tab/pane.
                //
                // Currently, if the profile doesn't exist anymore in our
                // settings, we'll silently do nothing.
                //
                // In the future, it will be preferable to just duplicate the
                // current control's settings, but we can't do that currently,
                // because we won't be able to create a new instance of the
                // connection without keeping an instance of the original Profile
                // object around.
            }
            if (!profileFound)
            {
                realGuid = _settings.GetProfileForArgs(newTerminalArgs);
                controlSettings = TerminalSettings::CreateWithNewTerminalArgs(_settings, newTerminalArgs, *_bindings);
            }

            const auto controlConnection = _CreateConnectionFromSettings(realGuid, controlSettings);

            const float contentWidth = ::base::saturated_cast<float>(_tabContent.ActualWidth());
            const float contentHeight = ::base::saturated_cast<float>(_tabContent.ActualHeight());
            const winrt::Windows::Foundation::Size availableSpace{ contentWidth, contentHeight };

            auto realSplitType = splitType;
            if (realSplitType == SplitState::Automatic)
            {
                realSplitType = focusedTab->PreCalculateAutoSplit(availableSpace);
            }

            const auto canSplit = focusedTab->PreCalculateCanSplit(realSplitType, splitSize, availableSpace);
            if (!canSplit)
            {
                return;
            }

            auto newControl = _InitControl(controlSettings, controlConnection);

            // Hookup our event handlers to the new terminal
            _RegisterTerminalEvents(newControl, *focusedTab);

            _UnZoomIfNeeded();

            focusedTab->SplitPane(realSplitType, splitSize, realGuid, newControl);
        }
        CATCH_LOG();
    }

    // Method Description:
    // - Attempt to move a separator between panes, as to resize each child on
    //   either size of the separator. See Pane::ResizePane for details.
    // - Moves a separator on the currently focused tab.
    // Arguments:
    // - direction: The direction to move the separator in.
    // Return Value:
    // - <none>
    void TerminalPage::_ResizePane(const ResizeDirection& direction)
    {
        if (const auto terminalTab{ _GetFocusedTabImpl() })
        {
            _UnZoomIfNeeded();
            terminalTab->ResizePane(direction);
        }
    }

    // Method Description:
    // - Move the viewport of the terminal of the currently focused tab up or
    //      down a page. The page length will be dependent on the terminal view height.
    // Arguments:
    // - scrollDirection: ScrollUp will move the viewport up, ScrollDown will move the viewport down
    void TerminalPage::_ScrollPage(ScrollDirection scrollDirection)
    {
        // Do nothing if for some reason, there's no terminal tab in focus. We don't want to crash.
        if (const auto terminalTab{ _GetFocusedTabImpl() })
        {
            const auto control = _GetActiveControl();
            const auto termHeight = control.ViewHeight();
            auto scrollDelta = _ComputeScrollDelta(scrollDirection, termHeight);
            terminalTab->Scroll(scrollDelta);
        }
    }

    void TerminalPage::_ScrollToBufferEdge(ScrollDirection scrollDirection)
    {
        if (const auto terminalTab{ _GetFocusedTabImpl() })
        {
            auto scrollDelta = _ComputeScrollDelta(scrollDirection, INT_MAX);
            terminalTab->Scroll(scrollDelta);
        }
    }

    // Method Description:
    // - Gets the title of the currently focused terminal control. If there
    //   isn't a control selected for any reason, returns "Windows Terminal"
    // Arguments:
    // - <none>
    // Return Value:
    // - the title of the focused control if there is one, else "Windows Terminal"
    hstring TerminalPage::Title()
    {
        if (_settings.GlobalSettings().ShowTitleInTitlebar())
        {
            auto selectedIndex = _tabView.SelectedIndex();
            if (selectedIndex >= 0)
            {
                try
                {
                    if (auto focusedControl{ _GetActiveControl() })
                    {
                        return focusedControl.Title();
                    }
                }
                CATCH_LOG();
            }
        }
        return { L"Windows Terminal" };
    }

    // Method Description:
    // - Handles the special case of providing a text override for the UI shortcut due to VK_OEM issue.
    //      Looks at the flags from the KeyChord modifiers and provides a concatenated string value of all
    //      in the same order that XAML would put them as well.
    // Return Value:
    // - a string representation of the key modifiers for the shortcut
    //NOTE: This needs to be localized with https://github.com/microsoft/terminal/issues/794 if XAML framework issue not resolved before then
    static std::wstring _FormatOverrideShortcutText(KeyModifiers modifiers)
    {
        std::wstring buffer{ L"" };

        if (WI_IsFlagSet(modifiers, KeyModifiers::Ctrl))
        {
            buffer += L"Ctrl+";
        }

        if (WI_IsFlagSet(modifiers, KeyModifiers::Shift))
        {
            buffer += L"Shift+";
        }

        if (WI_IsFlagSet(modifiers, KeyModifiers::Alt))
        {
            buffer += L"Alt+";
        }

        return buffer;
    }

    // Method Description:
    // - Takes a MenuFlyoutItem and a corresponding KeyChord value and creates the accelerator for UI display.
    //   Takes into account a special case for an error condition for a comma
    // Arguments:
    // - MenuFlyoutItem that will be displayed, and a KeyChord to map an accelerator
    void TerminalPage::_SetAcceleratorForMenuItem(WUX::Controls::MenuFlyoutItem& menuItem,
                                                  const KeyChord& keyChord)
    {
#ifdef DEP_MICROSOFT_UI_XAML_708_FIXED
        // work around https://github.com/microsoft/microsoft-ui-xaml/issues/708 in case of VK_OEM_COMMA
        if (keyChord.Vkey() != VK_OEM_COMMA)
        {
            // use the XAML shortcut to give us the automatic capabilities
            auto menuShortcut = Windows::UI::Xaml::Input::KeyboardAccelerator{};

            // TODO: Modify this when https://github.com/microsoft/terminal/issues/877 is resolved
            menuShortcut.Key(static_cast<Windows::System::VirtualKey>(keyChord.Vkey()));

            // inspect the modifiers from the KeyChord and set the flags int he XAML value
            auto modifiers = AppKeyBindings::ConvertVKModifiers(keyChord.Modifiers());

            // add the modifiers to the shortcut
            menuShortcut.Modifiers(modifiers);

            // add to the menu
            menuItem.KeyboardAccelerators().Append(menuShortcut);
        }
        else // we've got a comma, so need to just use the alternate method
#endif
        {
            // extract the modifier and key to a nice format
            auto overrideString = _FormatOverrideShortcutText(keyChord.Modifiers());
            auto mappedCh = MapVirtualKeyW(keyChord.Vkey(), MAPVK_VK_TO_CHAR);
            if (mappedCh != 0)
            {
                menuItem.KeyboardAcceleratorTextOverride(overrideString + gsl::narrow_cast<wchar_t>(mappedCh));
            }
        }
    }

    // Method Description:
    // - Calculates the appropriate size to snap to in the given direction, for
    //   the given dimension. If the global setting `snapToGridOnResize` is set
    //   to `false`, this will just immediately return the provided dimension,
    //   effectively disabling snapping.
    // - See Pane::CalcSnappedDimension
    float TerminalPage::CalcSnappedDimension(const bool widthOrHeight, const float dimension) const
    {
        if (_settings && _settings.GlobalSettings().SnapToGridOnResize())
        {
            if (const auto terminalTab{ _GetFocusedTabImpl() })
            {
                return terminalTab->CalcSnappedDimension(widthOrHeight, dimension);
            }
        }
        return dimension;
    }

    // Method Description:
    // - Place `copiedData` into the clipboard as text. Triggered when a
    //   terminal control raises it's CopyToClipboard event.
    // Arguments:
    // - copiedData: the new string content to place on the clipboard.
    winrt::fire_and_forget TerminalPage::_CopyToClipboardHandler(const IInspectable /*sender*/,
                                                                 const CopyToClipboardEventArgs copiedData)
    {
        co_await winrt::resume_foreground(Dispatcher(), CoreDispatcherPriority::High);

        DataPackage dataPack = DataPackage();
        dataPack.RequestedOperation(DataPackageOperation::Copy);

        // The EventArgs.Formats() is an override for the global setting "copyFormatting"
        //   iff it is set
        bool useGlobal = copiedData.Formats() == nullptr;
        auto copyFormats = useGlobal ?
                               _settings.GlobalSettings().CopyFormatting() :
                               copiedData.Formats().Value();

        // copy text to dataPack
        dataPack.SetText(copiedData.Text());

        if (WI_IsFlagSet(copyFormats, CopyFormat::HTML))
        {
            // copy html to dataPack
            const auto htmlData = copiedData.Html();
            if (!htmlData.empty())
            {
                dataPack.SetHtmlFormat(htmlData);
            }
        }

        if (WI_IsFlagSet(copyFormats, CopyFormat::RTF))
        {
            // copy rtf data to dataPack
            const auto rtfData = copiedData.Rtf();
            if (!rtfData.empty())
            {
                dataPack.SetRtf(rtfData);
            }
        }

        try
        {
            Clipboard::SetContent(dataPack);
            Clipboard::Flush();
        }
        CATCH_LOG();
    }

    // Function Description:
    // - This function is called when the `TermControl` requests that we send
    //   it the clipboard's content.
    // - Retrieves the data from the Windows Clipboard and converts it to text.
    // - Shows warnings if the clipboard is too big or contains multiple lines
    //   of text.
    // - Sends the text back to the TermControl through the event's
    //   `HandleClipboardData` member function.
    // - Does some of this in a background thread, as to not hang/crash the UI thread.
    // Arguments:
    // - eventArgs: the PasteFromClipboard event sent from the TermControl
    fire_and_forget TerminalPage::_PasteFromClipboardHandler(const IInspectable /*sender*/,
                                                             const PasteFromClipboardEventArgs eventArgs)
    {
        const DataPackageView data = Clipboard::GetContent();

        // This will switch the execution of the function to a background (not
        // UI) thread. This is IMPORTANT, because the getting the clipboard data
        // will crash on the UI thread, because the main thread is a STA.
        co_await winrt::resume_background();

        try
        {
            hstring text = L"";
            if (data.Contains(StandardDataFormats::Text()))
            {
                text = co_await data.GetTextAsync();
            }
            // Windows Explorer's "Copy address" menu item stores a StorageItem in the clipboard, and no text.
            else if (data.Contains(StandardDataFormats::StorageItems()))
            {
                Windows::Foundation::Collections::IVectorView<Windows::Storage::IStorageItem> items = co_await data.GetStorageItemsAsync();
                if (items.Size() > 0)
                {
                    Windows::Storage::IStorageItem item = items.GetAt(0);
                    text = item.Path();
                }
            }

            const auto isNewLineLambda = [](auto c) { return c == L'\n' || c == L'\r'; };
            const auto hasNewLine = std::find_if(text.cbegin(), text.cend(), isNewLineLambda) != text.cend();
            const auto warnMultiLine = hasNewLine && _settings.GlobalSettings().WarnAboutMultiLinePaste();

            constexpr const std::size_t minimumSizeForWarning = 1024 * 5; // 5 KiB
            const bool warnLargeText = text.size() > minimumSizeForWarning &&
                                       _settings.GlobalSettings().WarnAboutLargePaste();

            if (warnMultiLine || warnLargeText)
            {
                co_await winrt::resume_foreground(Dispatcher());

                // We have to initialize the dialog here to be able to change the text of the text block within it
                FindName(L"MultiLinePasteDialog").try_as<WUX::Controls::ContentDialog>();
                ClipboardText().Text(text);

                // The vertical offset on the scrollbar does not reset automatically, so reset it manually
                ClipboardContentScrollViewer().ScrollToVerticalOffset(0);

                ContentDialogResult warningResult;
                if (warnMultiLine)
                {
                    warningResult = co_await _ShowMultiLinePasteWarningDialog();
                }
                else if (warnLargeText)
                {
                    warningResult = co_await _ShowLargePasteWarningDialog();
                }

                // Clear the clipboard text so it doesn't lie around in memory
                ClipboardText().Text(L"");

                if (warningResult != ContentDialogResult::Primary)
                {
                    // user rejected the paste
                    co_return;
                }
            }

            eventArgs.HandleClipboardData(text);
        }
        CATCH_LOG();
    }

    void TerminalPage::_OpenHyperlinkHandler(const IInspectable /*sender*/, const Microsoft::Terminal::Control::OpenHyperlinkEventArgs eventArgs)
    {
        try
        {
            auto parsed = winrt::Windows::Foundation::Uri(eventArgs.Uri().c_str());
            if (_IsUriSupported(parsed))
            {
                ShellExecute(nullptr, L"open", eventArgs.Uri().c_str(), nullptr, nullptr, SW_SHOWNORMAL);
            }
            else
            {
                _ShowCouldNotOpenDialog(RS_(L"UnsupportedSchemeText"), eventArgs.Uri());
            }
        }
        catch (...)
        {
            LOG_CAUGHT_EXCEPTION();
            _ShowCouldNotOpenDialog(RS_(L"InvalidUriText"), eventArgs.Uri());
        }
    }

    // Method Description:
    // - Opens up a dialog box explaining why we could not open a URI
    // Arguments:
    // - The reason (unsupported scheme, invalid uri, potentially more in the future)
    // - The uri
    void TerminalPage::_ShowCouldNotOpenDialog(winrt::hstring reason, winrt::hstring uri)
    {
        if (auto presenter{ _dialogPresenter.get() })
        {
            // FindName needs to be called first to actually load the xaml object
            auto unopenedUriDialog = FindName(L"CouldNotOpenUriDialog").try_as<WUX::Controls::ContentDialog>();

            // Insert the reason and the URI
            CouldNotOpenUriReason().Text(reason);
            UnopenedUri().Text(uri);

            // Show the dialog
            presenter.ShowDialog(unopenedUriDialog);
        }
    }

    // Method Description:
    // - Determines if the given URI is currently supported
    // Arguments:
    // - The parsed URI
    // Return value:
    // - True if we support it, false otherwise
    bool TerminalPage::_IsUriSupported(const winrt::Windows::Foundation::Uri& parsedUri)
    {
        if (parsedUri.SchemeName() == L"http" || parsedUri.SchemeName() == L"https")
        {
            return true;
        }
        if (parsedUri.SchemeName() == L"file")
        {
            const auto host = parsedUri.Host();
            // If no hostname was provided or if the hostname was "localhost", Host() will return an empty string
            // and we allow it
            if (host == L"")
            {
                return true;
            }
            // TODO: by the OSC 8 spec, if a hostname (other than localhost) is provided, we _should_ be
            // comparing that value against what is returned by GetComputerNameExW and making sure they match.
            // However, ShellExecute does not seem to be happy with file URIs of the form
            //          file://{hostname}/path/to/file.ext
            // and so while we could do the hostname matching, we do not know how to actually open the URI
            // if its given in that form. So for now we ignore all hostnames other than localhost
        }
        return false;
    }

    void TerminalPage::_ControlNoticeRaisedHandler(const IInspectable /*sender*/, const Microsoft::Terminal::Control::NoticeEventArgs eventArgs)
    {
        winrt::hstring message = eventArgs.Message();

        winrt::hstring title;

        switch (eventArgs.Level())
        {
        case NoticeLevel::Debug:
            title = RS_(L"NoticeDebug"); //\xebe8
            break;
        case NoticeLevel::Info:
            title = RS_(L"NoticeInfo"); // \xe946
            break;
        case NoticeLevel::Warning:
            title = RS_(L"NoticeWarning"); //\xe7ba
            break;
        case NoticeLevel::Error:
            title = RS_(L"NoticeError"); //\xe783
            break;
        }

        _ShowControlNoticeDialog(title, message);
    }

    void TerminalPage::_ShowControlNoticeDialog(const winrt::hstring& title, const winrt::hstring& message)
    {
        if (auto presenter{ _dialogPresenter.get() })
        {
            // FindName needs to be called first to actually load the xaml object
            auto controlNoticeDialog = FindName(L"ControlNoticeDialog").try_as<WUX::Controls::ContentDialog>();

            ControlNoticeDialog().Title(winrt::box_value(title));

            // Insert the message
            NoticeMessage().Text(message);

            // Show the dialog
            presenter.ShowDialog(controlNoticeDialog);
        }
    }

    // Method Description:
    // - Copy text from the focused terminal to the Windows Clipboard
    // Arguments:
    // - singleLine: if enabled, copy contents as a single line of text
    // - formats: dictate which formats need to be copied
    // Return Value:
    // - true iff we we able to copy text (if a selection was active)
    bool TerminalPage::_CopyText(const bool singleLine, const Windows::Foundation::IReference<CopyFormat>& formats)
    {
        const auto control = _GetActiveControl();
        return control.CopySelectionToClipboard(singleLine, formats);
    }

    // Method Description:
    // - Send an event (which will be caught by AppHost) to set the progress indicator on the taskbar
    // Arguments:
    // - sender (not used)
    // - eventArgs: the arguments specifying how to set the progress indicator
    winrt::fire_and_forget TerminalPage::_SetTaskbarProgressHandler(const IInspectable /*sender*/, const IInspectable /*eventArgs*/)
    {
<<<<<<< HEAD
        _SetTaskbarProgressHandlers(*this, nullptr);
=======
        co_await resume_foreground(Dispatcher());
        _setTaskbarProgressHandlers(*this, nullptr);
>>>>>>> 5e655ef2
    }

    // Method Description:
    // - Paste text from the Windows Clipboard to the focused terminal
    void TerminalPage::_PasteText()
    {
        const auto control = _GetActiveControl();
        control.PasteTextFromClipboard();
    }

    // Function Description:
    // - Called when the settings button is clicked. ShellExecutes the settings
    //   file, as to open it in the default editor for .json files. Does this in
    //   a background thread, as to not hang/crash the UI thread.
    fire_and_forget TerminalPage::_LaunchSettings(const SettingsTarget target)
    {
        if (target == SettingsTarget::SettingsUI)
        {
            _OpenSettingsUI();
        }
        else
        {
            // This will switch the execution of the function to a background (not
            // UI) thread. This is IMPORTANT, because the Windows.Storage API's
            // (used for retrieving the path to the file) will crash on the UI
            // thread, because the main thread is a STA.
            co_await winrt::resume_background();

            auto openFile = [](const auto& filePath) {
                HINSTANCE res = ShellExecute(nullptr, nullptr, filePath.c_str(), nullptr, nullptr, SW_SHOW);
                if (static_cast<int>(reinterpret_cast<uintptr_t>(res)) <= 32)
                {
                    ShellExecute(nullptr, nullptr, L"notepad", filePath.c_str(), nullptr, SW_SHOW);
                }
            };

            switch (target)
            {
            case SettingsTarget::DefaultsFile:
                openFile(CascadiaSettings::DefaultSettingsPath());
                break;
            case SettingsTarget::SettingsFile:
                openFile(CascadiaSettings::SettingsPath());
                break;
            case SettingsTarget::AllFiles:
                openFile(CascadiaSettings::DefaultSettingsPath());
                openFile(CascadiaSettings::SettingsPath());
                break;
            }
        }
    }

    // Method Description:
    // - Responds to changes in the TabView's item list by changing the
    //   tabview's visibility.
    // - This method is also invoked when tabs are dragged / dropped as part of
    //   tab reordering and this method hands that case as well in concert with
    //   TabDragStarting and TabDragCompleted handlers that are set up in
    //   TerminalPage::Create()
    // Arguments:
    // - sender: the control that originated this event
    // - eventArgs: the event's constituent arguments
    void TerminalPage::_OnTabItemsChanged(const IInspectable& /*sender*/, const Windows::Foundation::Collections::IVectorChangedEventArgs& eventArgs)
    {
        if (_rearranging)
        {
            if (eventArgs.CollectionChange() == Windows::Foundation::Collections::CollectionChange::ItemRemoved)
            {
                _rearrangeFrom = eventArgs.Index();
            }

            if (eventArgs.CollectionChange() == Windows::Foundation::Collections::CollectionChange::ItemInserted)
            {
                _rearrangeTo = eventArgs.Index();
            }
        }

        CommandPalette().Visibility(Visibility::Collapsed);
        _UpdateTabView();
    }

    // Method Description:
    // - Additional responses to clicking on a TabView's item. Currently, just remove tab with middle click
    // Arguments:
    // - sender: the control that originated this event (TabViewItem)
    // - eventArgs: the event's constituent arguments
    void TerminalPage::_OnTabClick(const IInspectable& sender, const Windows::UI::Xaml::Input::PointerRoutedEventArgs& eventArgs)
    {
        if (eventArgs.GetCurrentPoint(*this).Properties().IsMiddleButtonPressed())
        {
            _RemoveTabViewItem(sender.as<MUX::Controls::TabViewItem>());
            eventArgs.Handled(true);
        }
        else if (eventArgs.GetCurrentPoint(*this).Properties().IsRightButtonPressed())
        {
            eventArgs.Handled(true);
        }
    }

    void TerminalPage::_UpdatedSelectedTab(const int32_t index)
    {
        // Unfocus all the tabs.
        for (auto tab : _tabs)
        {
            tab.Focus(FocusState::Unfocused);
        }

        if (index >= 0)
        {
            try
            {
                auto tab{ _tabs.GetAt(index) };

                _tabContent.Children().Clear();
                _tabContent.Children().Append(tab.Content());

                // GH#7409: If the tab switcher is open, then we _don't_ want to
                // automatically focus the new tab here. The tab switcher wants
                // to be able to "preview" the selected tab as the user tabs
                // through the menu, but if we toss the focus to the control
                // here, then the user won't be able to navigate the ATS any
                // longer.
                //
                // When the tab switcher is eventually dismissed, the focus will
                // get tossed back to the focused terminal control, so we don't
                // need to worry about focus getting lost.
                if (CommandPalette().Visibility() != Visibility::Visible)
                {
                    tab.Focus(FocusState::Programmatic);
                    _UpdateMRUTab(index);
                }

                tab.TabViewItem().StartBringIntoView();

                // Raise an event that our title changed
                if (_settings.GlobalSettings().ShowTitleInTitlebar())
                {
                    _TitleChangedHandlers(*this, tab.Title());
                }
            }
            CATCH_LOG();
        }
    }

    // Method Description:
    // - Responds to the TabView control's Selection Changed event (to move a
    //      new terminal control into focus) when not in in the middle of a tab rearrangement.
    // Arguments:
    // - sender: the control that originated this event
    // - eventArgs: the event's constituent arguments
    void TerminalPage::_OnTabSelectionChanged(const IInspectable& sender, const WUX::Controls::SelectionChangedEventArgs& /*eventArgs*/)
    {
        if (!_rearranging && !_removing)
        {
            auto tabView = sender.as<MUX::Controls::TabView>();
            auto selectedIndex = tabView.SelectedIndex();
            _UpdatedSelectedTab(selectedIndex);
        }
    }

    // Method Description:
    // - Called when our tab content size changes. This updates each tab with
    //   the new size, so they have a chance to update each of their panes with
    //   the new size.
    // Arguments:
    // - e: the SizeChangedEventArgs with the new size of the tab content area.
    // Return Value:
    // - <none>
    void TerminalPage::_OnContentSizeChanged(const IInspectable& /*sender*/, Windows::UI::Xaml::SizeChangedEventArgs const& e)
    {
        const auto newSize = e.NewSize();
        for (auto tab : _tabs)
        {
            if (auto terminalTab = _GetTerminalTabImpl(tab))
            {
                terminalTab->ResizeContent(newSize);
            }
        }
    }

    // Method Description:
    // - Responds to the TabView control's Tab Closing event by removing
    //      the indicated tab from the set and focusing another one.
    //      The event is cancelled so App maintains control over the
    //      items in the tabview.
    // Arguments:
    // - sender: the control that originated this event
    // - eventArgs: the event's constituent arguments
    void TerminalPage::_OnTabCloseRequested(const IInspectable& /*sender*/, const MUX::Controls::TabViewTabCloseRequestedEventArgs& eventArgs)
    {
        const auto tabViewItem = eventArgs.Tab();
        _RemoveTabViewItem(tabViewItem);
    }

    TermControl TerminalPage::_InitControl(const TerminalSettings& settings, const ITerminalConnection& connection)
    {
        return TermControl{ TerminalSettings::CreateWithParent(settings), connection };
    }

    // Method Description:
    // - Hook up keybindings, and refresh the UI of the terminal.
    //   This includes update the settings of all the tabs according
    //   to their profiles, update the title and icon of each tab, and
    //   finally create the tab flyout
    winrt::fire_and_forget TerminalPage::_RefreshUIForSettingsReload()
    {
        // Re-wire the keybindings to their handlers, as we'll have created a
        // new AppKeyBindings object.
        _HookupKeyBindings(_settings.KeyMap());

        // Refresh UI elements
        auto profiles = _settings.ActiveProfiles();
        for (const auto& profile : profiles)
        {
            const auto profileGuid = profile.Guid();

            try
            {
                // This can throw an exception if the profileGuid does
                // not belong to an actual profile in the list of profiles.
                auto settings{ TerminalSettings::CreateWithProfileByID(_settings, profileGuid, *_bindings) };

                for (auto tab : _tabs)
                {
                    if (auto terminalTab = _GetTerminalTabImpl(tab))
                    {
                        terminalTab->UpdateSettings(settings, profileGuid);
                    }
                }
            }
            CATCH_LOG();
        }

        // GH#2455: If there are any panes with controls that had been
        // initialized with a Profile that no longer exists in our list of
        // profiles, we'll leave it unmodified. The profile doesn't exist
        // anymore, so we can't possibly update its settings.

        // Update the icon of the tab for the currently focused profile in that tab.
        // Only do this for TerminalTabs. Other types of tabs won't have multiple panes
        // and profiles so the Title and Icon will be set once and only once on init.
        for (auto tab : _tabs)
        {
            if (auto terminalTab = _GetTerminalTabImpl(tab))
            {
                _UpdateTabIcon(*terminalTab);

                // Force the TerminalTab to re-grab its currently active control's title.
                terminalTab->UpdateTitle();
            }
            else if (auto settingsTab = tab.try_as<TerminalApp::SettingsTab>())
            {
                settingsTab.UpdateSettings(_settings);
            }

            auto tabImpl{ winrt::get_self<TabBase>(tab) };
            tabImpl->SetKeyMap(_settings.KeyMap());
        }

        auto weakThis{ get_weak() };

        co_await winrt::resume_foreground(Dispatcher());

        // repopulate the new tab button's flyout with entries for each
        // profile, which might have changed
        if (auto page{ weakThis.get() })
        {
            _UpdateTabWidthMode();
            _CreateNewTabFlyout();
        }

        // Reload the current value of alwaysOnTop from the settings file. This
        // will let the user hot-reload this setting, but any runtime changes to
        // the alwaysOnTop setting will be lost.
        _isAlwaysOnTop = _settings.GlobalSettings().AlwaysOnTop();
        _AlwaysOnTopChangedHandlers(*this, nullptr);

        // Settings AllowDependentAnimations will affect whether animations are
        // enabled application-wide, so we don't need to check it each time we
        // want to create an animation.
        WUX::Media::Animation::Timeline::AllowDependentAnimations(!_settings.GlobalSettings().DisableAnimations());
    }

    // This is a helper to aid in sorting commands by their `Name`s, alphabetically.
    static bool _compareSchemeNames(const ColorScheme& lhs, const ColorScheme& rhs)
    {
        std::wstring leftName{ lhs.Name() };
        std::wstring rightName{ rhs.Name() };
        return leftName.compare(rightName) < 0;
    }

    // Method Description:
    // - Takes a mapping of names->commands and expands them
    // Arguments:
    // - <none>
    // Return Value:
    // - <none>
    IMap<winrt::hstring, Command> TerminalPage::_ExpandCommands(IMapView<winrt::hstring, Command> commandsToExpand,
                                                                IVectorView<Profile> profiles,
                                                                IMapView<winrt::hstring, ColorScheme> schemes)
    {
        IVector<SettingsLoadWarnings> warnings{ winrt::single_threaded_vector<SettingsLoadWarnings>() };

        std::vector<ColorScheme> sortedSchemes;
        sortedSchemes.reserve(schemes.Size());

        for (const auto& nameAndScheme : schemes)
        {
            sortedSchemes.push_back(nameAndScheme.Value());
        }
        std::sort(sortedSchemes.begin(),
                  sortedSchemes.end(),
                  _compareSchemeNames);

        IMap<winrt::hstring, Command> copyOfCommands = winrt::single_threaded_map<winrt::hstring, Command>();
        for (const auto& nameAndCommand : commandsToExpand)
        {
            copyOfCommands.Insert(nameAndCommand.Key(), nameAndCommand.Value());
        }

        Command::ExpandCommands(copyOfCommands,
                                profiles,
                                { sortedSchemes },
                                warnings);

        return copyOfCommands;
    }
    // Method Description:
    // - Repopulates the list of commands in the command palette with the
    //   current commands in the settings. Also updates the keybinding labels to
    //   reflect any matching keybindings.
    // Arguments:
    // - <none>
    // Return Value:
    // - <none>
    void TerminalPage::_UpdateCommandsForPalette()
    {
        IMap<winrt::hstring, Command> copyOfCommands = _ExpandCommands(_settings.GlobalSettings().Commands(),
                                                                       _settings.ActiveProfiles().GetView(),
                                                                       _settings.GlobalSettings().ColorSchemes());

        _recursiveUpdateCommandKeybindingLabels(_settings, copyOfCommands.GetView());

        // Update the command palette when settings reload
        auto commandsCollection = winrt::single_threaded_vector<Command>();
        for (const auto& nameAndCommand : copyOfCommands)
        {
            commandsCollection.Append(nameAndCommand.Value());
        }

        CommandPalette().SetCommands(commandsCollection);
    }

    // Method Description:
    // - Sets the initial actions to process on startup. We'll make a copy of
    //   this list, and process these actions when we're loaded.
    // - This function will have no effective result after Create() is called.
    // Arguments:
    // - actions: a list of Actions to process on startup.
    // Return Value:
    // - <none>
    void TerminalPage::SetStartupActions(std::vector<ActionAndArgs>& actions)
    {
        // The fastest way to copy all the actions out of the std::vector and
        // put them into a winrt::IVector is by making a copy, then moving the
        // copy into the winrt vector ctor.
        auto listCopy = actions;
        _startupActions = winrt::single_threaded_vector<ActionAndArgs>(std::move(listCopy));
    }

    winrt::TerminalApp::IDialogPresenter TerminalPage::DialogPresenter() const
    {
        return _dialogPresenter.get();
    }

    void TerminalPage::DialogPresenter(winrt::TerminalApp::IDialogPresenter dialogPresenter)
    {
        _dialogPresenter = dialogPresenter;
    }

    // Method Description:
    // - Gets the taskbar state value from the last active control
    // Return Value:
    // - The taskbar state of the last active control
    size_t TerminalPage::GetLastActiveControlTaskbarState()
    {
        if (auto control{ _GetActiveControl() })
        {
            return gsl::narrow_cast<size_t>(control.TaskbarState());
        }
        return {};
    }

    // Method Description:
    // - Gets the taskbar progress value from the last active control
    // Return Value:
    // - The taskbar progress of the last active control
    size_t TerminalPage::GetLastActiveControlTaskbarProgress()
    {
        if (auto control{ _GetActiveControl() })
        {
            return gsl::narrow_cast<size_t>(control.TaskbarProgress());
        }
        return {};
    }

    // Method Description:
    // - This is the method that App will call when the titlebar
    //   has been clicked. It dismisses any open flyouts.
    // Arguments:
    // - <none>
    // Return Value:
    // - <none>
    void TerminalPage::TitlebarClicked()
    {
        if (_newTabButton && _newTabButton.Flyout())
        {
            _newTabButton.Flyout().Hide();
        }

        for (const auto& tab : _tabs)
        {
            if (tab.TabViewItem().ContextFlyout())
            {
                tab.TabViewItem().ContextFlyout().Hide();
            }
        }
    }

    // Method Description:
    // - Called when the user tries to do a search using keybindings.
    //   This will tell the current focused terminal control to create
    //   a search box and enable find process.
    // Arguments:
    // - <none>
    // Return Value:
    // - <none>
    void TerminalPage::_Find()
    {
        const auto termControl = _GetActiveControl();
        termControl.CreateSearchBoxControl();
    }

    // Method Description:
    // - Toggles borderless mode. Hides the tab row, and raises our
    //   FocusModeChanged event.
    // Arguments:
    // - <none>
    // Return Value:
    // - <none>
    void TerminalPage::ToggleFocusMode()
    {
        _isInFocusMode = !_isInFocusMode;
        _UpdateTabView();
        _FocusModeChangedHandlers(*this, nullptr);
    }

    // Method Description:
    // - Toggles fullscreen mode. Hides the tab row, and raises our
    //   FullscreenChanged event.
    // Arguments:
    // - <none>
    // Return Value:
    // - <none>
    void TerminalPage::ToggleFullscreen()
    {
        _isFullscreen = !_isFullscreen;
        _UpdateTabView();
        _FullscreenChangedHandlers(*this, nullptr);
    }

    // Method Description:
    // - Toggles always on top mode. Raises our AlwaysOnTopChanged event.
    // Arguments:
    // - <none>
    // Return Value:
    // - <none>
    void TerminalPage::ToggleAlwaysOnTop()
    {
        _isAlwaysOnTop = !_isAlwaysOnTop;
        _AlwaysOnTopChangedHandlers(*this, nullptr);
    }

    // Method Description:
    // - Sets the tab split button color when a new tab color is selected
    // Arguments:
    // - color: The color of the newly selected tab, used to properly calculate
    //          the foreground color of the split button (to match the font
    //          color of the tab)
    // - accentColor: the actual color we are going to use to paint the tab row and
    //                split button, so that there is some contrast between the tab
    //                and the non-client are behind it
    // Return Value:
    // - <none>
    void TerminalPage::_SetNewTabButtonColor(const Windows::UI::Color& color, const Windows::UI::Color& accentColor)
    {
        // TODO GH#3327: Look at what to do with the tab button when we have XAML theming
        bool IsBrightColor = ColorHelper::IsBrightColor(color);
        bool isLightAccentColor = ColorHelper::IsBrightColor(accentColor);
        winrt::Windows::UI::Color pressedColor{};
        winrt::Windows::UI::Color hoverColor{};
        winrt::Windows::UI::Color foregroundColor{};
        const float hoverColorAdjustment = 5.f;
        const float pressedColorAdjustment = 7.f;

        if (IsBrightColor)
        {
            foregroundColor = winrt::Windows::UI::Colors::Black();
        }
        else
        {
            foregroundColor = winrt::Windows::UI::Colors::White();
        }

        if (isLightAccentColor)
        {
            hoverColor = ColorHelper::Darken(accentColor, hoverColorAdjustment);
            pressedColor = ColorHelper::Darken(accentColor, pressedColorAdjustment);
        }
        else
        {
            hoverColor = ColorHelper::Lighten(accentColor, hoverColorAdjustment);
            pressedColor = ColorHelper::Lighten(accentColor, pressedColorAdjustment);
        }

        Media::SolidColorBrush backgroundBrush{ accentColor };
        Media::SolidColorBrush backgroundHoverBrush{ hoverColor };
        Media::SolidColorBrush backgroundPressedBrush{ pressedColor };
        Media::SolidColorBrush foregroundBrush{ foregroundColor };

        _newTabButton.Resources().Insert(winrt::box_value(L"SplitButtonBackground"), backgroundBrush);
        _newTabButton.Resources().Insert(winrt::box_value(L"SplitButtonBackgroundPointerOver"), backgroundHoverBrush);
        _newTabButton.Resources().Insert(winrt::box_value(L"SplitButtonBackgroundPressed"), backgroundPressedBrush);

        _newTabButton.Resources().Insert(winrt::box_value(L"SplitButtonForeground"), foregroundBrush);
        _newTabButton.Resources().Insert(winrt::box_value(L"SplitButtonForegroundPointerOver"), foregroundBrush);
        _newTabButton.Resources().Insert(winrt::box_value(L"SplitButtonForegroundPressed"), foregroundBrush);

        _newTabButton.Background(backgroundBrush);
        _newTabButton.Foreground(foregroundBrush);
    }

    // Method Description:
    // - Clears the tab split button color to a system color
    //   (or white if none is found) when the tab's color is cleared
    // - Clears the tab row color to a system color
    //   (or white if none is found) when the tab's color is cleared
    // Arguments:
    // - <none>
    // Return Value:
    // - <none>
    void TerminalPage::_ClearNewTabButtonColor()
    {
        // TODO GH#3327: Look at what to do with the tab button when we have XAML theming
        winrt::hstring keys[] = {
            L"SplitButtonBackground",
            L"SplitButtonBackgroundPointerOver",
            L"SplitButtonBackgroundPressed",
            L"SplitButtonForeground",
            L"SplitButtonForegroundPointerOver",
            L"SplitButtonForegroundPressed"
        };

        // simply clear any of the colors in the split button's dict
        for (auto keyString : keys)
        {
            auto key = winrt::box_value(keyString);
            if (_newTabButton.Resources().HasKey(key))
            {
                _newTabButton.Resources().Remove(key);
            }
        }

        const auto res = Application::Current().Resources();

        const auto defaultBackgroundKey = winrt::box_value(L"TabViewItemHeaderBackground");
        const auto defaultForegroundKey = winrt::box_value(L"SystemControlForegroundBaseHighBrush");
        winrt::Windows::UI::Xaml::Media::SolidColorBrush backgroundBrush;
        winrt::Windows::UI::Xaml::Media::SolidColorBrush foregroundBrush;

        // TODO: Related to GH#3917 - I think if the system is set to "Dark"
        // theme, but the app is set to light theme, then this lookup still
        // returns to us the dark theme brushes. There's gotta be a way to get
        // the right brushes...
        // See also GH#5741
        if (res.HasKey(defaultBackgroundKey))
        {
            winrt::Windows::Foundation::IInspectable obj = res.Lookup(defaultBackgroundKey);
            backgroundBrush = obj.try_as<winrt::Windows::UI::Xaml::Media::SolidColorBrush>();
        }
        else
        {
            backgroundBrush = winrt::Windows::UI::Xaml::Media::SolidColorBrush{ winrt::Windows::UI::Colors::Black() };
        }

        if (res.HasKey(defaultForegroundKey))
        {
            winrt::Windows::Foundation::IInspectable obj = res.Lookup(defaultForegroundKey);
            foregroundBrush = obj.try_as<winrt::Windows::UI::Xaml::Media::SolidColorBrush>();
        }
        else
        {
            foregroundBrush = winrt::Windows::UI::Xaml::Media::SolidColorBrush{ winrt::Windows::UI::Colors::White() };
        }

        _newTabButton.Background(backgroundBrush);
        _newTabButton.Foreground(foregroundBrush);
    }

    // Method Description:
    // - Sets the tab split button color when a new tab color is selected
    // - This method could also set the color of the title bar and tab row
    // in the future
    // Arguments:
    // - selectedTabColor: The color of the newly selected tab
    // Return Value:
    // - <none>
    void TerminalPage::_SetNonClientAreaColors(const Windows::UI::Color& /*selectedTabColor*/)
    {
        // TODO GH#3327: Look at what to do with the NC area when we have XAML theming
    }

    // Method Description:
    // - Clears the tab split button color when the tab's color is cleared
    // - This method could also clear the color of the title bar and tab row
    // in the future
    // Arguments:
    // - <none>
    // Return Value:
    // - <none>
    void TerminalPage::_ClearNonClientAreaColors()
    {
        // TODO GH#3327: Look at what to do with the NC area when we have XAML theming
    }

    // Function Description:
    // - This is a helper method to get the commandline out of a
    //   ExecuteCommandline action, break it into subcommands, and attempt to
    //   parse it into actions. This is used by _HandleExecuteCommandline for
    //   processing commandlines in the current WT window.
    // Arguments:
    // - args: the ExecuteCommandlineArgs to synthesize a list of startup actions for.
    // Return Value:
    // - an empty list if we failed to parse, otherwise a list of actions to execute.
    std::vector<ActionAndArgs> TerminalPage::ConvertExecuteCommandlineToActions(const ExecuteCommandlineArgs& args)
    {
        ::TerminalApp::AppCommandlineArgs appArgs;
        if (appArgs.ParseArgs(args) == 0)
        {
            return appArgs.GetStartupActions();
        }

        return {};
    }

    void TerminalPage::_CommandPaletteClosed(const IInspectable& /*sender*/,
                                             const RoutedEventArgs& /*eventArgs*/)
    {
        // We don't want to set focus on the tab if fly-out is open as it will be closed
        // TODO GH#5400: consider checking we are not in the opening state, by hooking both Opening and Open events
        if (!_newTabButton.Flyout().IsOpen())
        {
            // Return focus to the active control
            if (auto index{ _GetFocusedTabIndex() })
            {
                _tabs.GetAt(*index).Focus(FocusState::Programmatic);
                _UpdateMRUTab(index.value());
            }
        }
    }

    bool TerminalPage::FocusMode() const
    {
        return _isInFocusMode;
    }

    bool TerminalPage::Fullscreen() const
    {
        return _isFullscreen;
    }
    // Method Description:
    // - Returns true if we're currently in "Always on top" mode. When we're in
    //   always on top mode, the window should be on top of all other windows.
    //   If multiple windows are all "always on top", they'll maintain their own
    //   z-order, with all the windows on top of all other non-topmost windows.
    // Arguments:
    // - <none>
    // Return Value:
    // - true if we should be in "always on top" mode
    bool TerminalPage::AlwaysOnTop() const
    {
        return _isAlwaysOnTop;
    }

    // Method Description:
    // - Updates all tabs with their current index in _tabs.
    // Arguments:
    // - <none>
    // Return Value:
    // - <none>
    void TerminalPage::_UpdateTabIndices()
    {
        const uint32_t size = _tabs.Size();
        for (uint32_t i = 0; i < size; ++i)
        {
            auto tab{ _tabs.GetAt(i) };
            auto tabImpl{ winrt::get_self<TabBase>(tab) };
            tabImpl->UpdateTabViewIndex(i, size);
        }
    }

    // Method Description:
    // - Creates a settings UI tab and focuses it. If there's already a settings UI tab open,
    //   just focus the existing one.
    // Arguments:
    // - <none>
    // Return Value:
    // - <none>
    void TerminalPage::_OpenSettingsUI()
    {
        // If we're holding the settings tab's switch command, don't create a new one, switch to the existing one.
        if (!_settingsTab)
        {
            winrt::Microsoft::Terminal::Settings::Editor::MainPage sui{ _settings };
            if (_hostingHwnd)
            {
                sui.SetHostingWindow(reinterpret_cast<uint64_t>(*_hostingHwnd));
            }

            sui.PreviewKeyDown({ this, &TerminalPage::_SUIPreviewKeyDownHandler });

            sui.OpenJson([weakThis{ get_weak() }](auto&& /*s*/, winrt::Microsoft::Terminal::Settings::Model::SettingsTarget e) {
                if (auto page{ weakThis.get() })
                {
                    page->_LaunchSettings(e);
                }
            });

            auto newTabImpl = winrt::make_self<SettingsTab>(sui);

            // Add the new tab to the list of our tabs.
            _tabs.Append(*newTabImpl);
            _mruTabs.Append(*newTabImpl);

            newTabImpl->SetDispatch(*_actionDispatch);
            newTabImpl->SetKeyMap(_settings.KeyMap());

            // Give the tab its index in the _tabs vector so it can manage its own SwitchToTab command.
            _UpdateTabIndices();

            // Don't capture a strong ref to the tab. If the tab is removed as this
            // is called, we don't really care anymore about handling the event.
            auto weakTab = make_weak(newTabImpl);

            auto tabViewItem = newTabImpl->TabViewItem();
            _tabView.TabItems().Append(tabViewItem);

            tabViewItem.PointerPressed({ this, &TerminalPage::_OnTabClick });

            // When the tab is closed, remove it from our list of tabs.
            newTabImpl->Closed([tabViewItem, weakThis{ get_weak() }](auto&& /*s*/, auto&& /*e*/) {
                if (auto page{ weakThis.get() })
                {
                    page->_settingsTab = nullptr;
                    page->_RemoveOnCloseRoutine(tabViewItem, page);
                }
            });

            _settingsTab = *newTabImpl;

            // This kicks off TabView::SelectionChanged, in response to which
            // we'll attach the terminal's Xaml control to the Xaml root.
            _tabView.SelectedItem(tabViewItem);
        }
        else
        {
            _tabView.SelectedItem(_settingsTab.TabViewItem());
        }
    }

    // Method Description:
    // - Returns a com_ptr to the implementation type of the given tab if it's a TerminalTab.
    //   If the tab is not a TerminalTab, returns nullptr.
    // Arguments:
    // - tab: the projected type of a Tab
    // Return Value:
    // - If the tab is a TerminalTab, a com_ptr to the implementation type.
    //   If the tab is not a TerminalTab, nullptr
    winrt::com_ptr<TerminalTab> TerminalPage::_GetTerminalTabImpl(const TerminalApp::TabBase& tab)
    {
        if (auto terminalTab = tab.try_as<TerminalApp::TerminalTab>())
        {
            winrt::com_ptr<TerminalTab> tabImpl;
            tabImpl.copy_from(winrt::get_self<TerminalTab>(terminalTab));
            return tabImpl;
        }
        else
        {
            return nullptr;
        }
    }

    // Method Description:
    // Method Description:
    // - Computes the delta for scrolling the tab's viewport.
    // Arguments:
    // - scrollDirection - direction (up / down) to scroll
    // - rowsToScroll - the number of rows to scroll
    // Return Value:
    // - delta - Signed delta, where a negative value means scrolling up.
    int TerminalPage::_ComputeScrollDelta(ScrollDirection scrollDirection, const uint32_t rowsToScroll)
    {
        return scrollDirection == ScrollUp ? -1 * rowsToScroll : rowsToScroll;
    }

    // Method Description:
    // - Reads system settings for scrolling (based on the step of the mouse scroll).
    // Upon failure fallbacks to default.
    // Return Value:
    // - The number of rows to scroll or a magic value of WHEEL_PAGESCROLL
    // indicating that we need to scroll an entire view height
    uint32_t TerminalPage::_ReadSystemRowsToScroll()
    {
        uint32_t systemRowsToScroll;
        if (!SystemParametersInfoW(SPI_GETWHEELSCROLLLINES, 0, &systemRowsToScroll, 0))
        {
            LOG_LAST_ERROR();

            // If SystemParametersInfoW fails, which it shouldn't, fall back to
            // Windows' default value.
            return DefaultRowsToScroll;
        }

        return systemRowsToScroll;
    }

    // Method Description:
    // - Bumps the tab in its in-order index up to the top of the mru list.
    // Arguments:
    // - index: the in-order index of the tab to bump.
    // Return Value:
    // - <none>
    void TerminalPage::_UpdateMRUTab(const uint32_t index)
    {
        uint32_t mruIndex;
        const auto tab = _tabs.GetAt(index);
        if (_mruTabs.IndexOf(tab, mruIndex))
        {
            if (mruIndex > 0)
            {
                _mruTabs.RemoveAt(mruIndex);
                _mruTabs.InsertAt(0, tab);
            }
        }
    }

    // Method Description:
    // - Moves the tab to another index in the tabs row (if required).
    // Arguments:
    // - currentTabIndex: the current index of the tab to move
    // - suggestedNewTabIndex: the new index of the tab, might get clamped to fit int the tabs row boundaries
    // Return Value:
    // - <none>
    void TerminalPage::_TryMoveTab(const uint32_t currentTabIndex, const int32_t suggestedNewTabIndex)
    {
        auto newTabIndex = gsl::narrow_cast<uint32_t>(std::clamp<int32_t>(suggestedNewTabIndex, 0, _tabs.Size() - 1));
        if (currentTabIndex != newTabIndex)
        {
            auto tab = _tabs.GetAt(currentTabIndex);
            auto tabViewItem = tab.TabViewItem();
            _tabs.RemoveAt(currentTabIndex);
            _tabs.InsertAt(newTabIndex, tab);
            _UpdateTabIndices();

            _tabView.TabItems().RemoveAt(currentTabIndex);
            _tabView.TabItems().InsertAt(newTabIndex, tabViewItem);
            _tabView.SelectedItem(tabViewItem);
        }
    }

    // Method Description:
    // - Displays a dialog stating the "Touch Keyboard and Handwriting Panel
    //   Service" is disabled.
    void TerminalPage::ShowKeyboardServiceWarning()
    {
        if (auto keyboardWarningInfoBar = FindName(L"KeyboardWarningInfoBar").try_as<MUX::Controls::InfoBar>())
        {
            keyboardWarningInfoBar.IsOpen(true);
        }
    }

    // Function Description:
    // - Helper function to get the OS-localized name for the "Touch Keyboard
    //   and Handwriting Panel Service". If we can't open up the service for any
    //   reason, then we'll just return the service's key, "TabletInputService".
    // Return Value:
    // - The OS-localized name for the TabletInputService
    winrt::hstring _getTabletServiceName()
    {
        auto isUwp = false;
        try
        {
            isUwp = ::winrt::Windows::UI::Xaml::Application::Current().as<::winrt::TerminalApp::App>().Logic().IsUwp();
        }
        CATCH_LOG();

        if (isUwp)
        {
            return winrt::hstring{ TabletInputServiceKey };
        }

        wil::unique_schandle hManager{ OpenSCManager(nullptr, nullptr, 0) };

        if (LOG_LAST_ERROR_IF(!hManager.is_valid()))
        {
            return winrt::hstring{ TabletInputServiceKey };
        }

        DWORD cchBuffer = 0;
        GetServiceDisplayName(hManager.get(), TabletInputServiceKey.data(), nullptr, &cchBuffer);
        std::wstring buffer;
        cchBuffer += 1; // Add space for a null
        buffer.resize(cchBuffer);

        if (LOG_LAST_ERROR_IF(!GetServiceDisplayName(hManager.get(),
                                                     TabletInputServiceKey.data(),
                                                     buffer.data(),
                                                     &cchBuffer)))
        {
            return winrt::hstring{ TabletInputServiceKey };
        }
        return winrt::hstring{ buffer };
    }

    // Method Description:
    // - Return the fully-formed warning message for the
    //   "KeyboardServiceDisabled" InfoBar. This InfoBar is used to warn the user
    //   if the keyboard service is disabled, and uses the OS localization for
    //   the service's actual name. It's bound to the bar in XAML.
    // Return Value:
    // - The warning message, including the OS-localized service name.
    winrt::hstring TerminalPage::KeyboardServiceDisabledText()
    {
        const winrt::hstring serviceName{ _getTabletServiceName() };
        const winrt::hstring text{ fmt::format(std::wstring_view(RS_(L"KeyboardServiceWarningText")), serviceName) };
        return text;
    }

    // Method Description:
    // - Hides cursor if required
    // Return Value:
    // - <none>
    void TerminalPage::_HidePointerCursorHandler(const IInspectable& /*sender*/, const IInspectable& /*eventArgs*/)
    {
        if (_shouldMouseVanish && !_isMouseHidden)
        {
            if (auto window{ CoreWindow::GetForCurrentThread() })
            {
                try
                {
                    window.PointerCursor(nullptr);
                    _isMouseHidden = true;
                }
                CATCH_LOG();
            }
        }
    }

    // Method Description:
    // - Restores cursor if required
    // Return Value:
    // - <none>
    void TerminalPage::_RestorePointerCursorHandler(const IInspectable& /*sender*/, const IInspectable& /*eventArgs*/)
    {
        if (_isMouseHidden)
        {
            if (auto window{ CoreWindow::GetForCurrentThread() })
            {
                try
                {
                    window.PointerCursor(_defaultPointerCursor);
                    _isMouseHidden = false;
                }
                CATCH_LOG();
            }
        }
    }
}<|MERGE_RESOLUTION|>--- conflicted
+++ resolved
@@ -2352,12 +2352,8 @@
     // - eventArgs: the arguments specifying how to set the progress indicator
     winrt::fire_and_forget TerminalPage::_SetTaskbarProgressHandler(const IInspectable /*sender*/, const IInspectable /*eventArgs*/)
     {
-<<<<<<< HEAD
+        co_await resume_foreground(Dispatcher());
         _SetTaskbarProgressHandlers(*this, nullptr);
-=======
-        co_await resume_foreground(Dispatcher());
-        _setTaskbarProgressHandlers(*this, nullptr);
->>>>>>> 5e655ef2
     }
 
     // Method Description:
