﻿<?xml version="1.0" encoding="utf-8"?>
<Project ToolsVersion="4.0" xmlns="http://schemas.microsoft.com/developer/msbuild/2003">
  <ItemGroup>
    <Natvis Include="$(SolutionDir)tools\ConsoleTypes.natvis" />
  </ItemGroup>
  <ItemGroup>
    <ClCompile Include="BitmapTests.cpp" />
    <ClCompile Include="SomeTests.cpp" />
    <ClCompile Include="..\precomp.cpp" />
    <ClCompile Include="u8u16convertTests.cpp" />
    <ClCompile Include="SizeTests.cpp" />
<<<<<<< HEAD
    <ClCompile Include="OperatorTests.cpp" />
=======
    <ClCompile Include="ColorTests.cpp" />
    <ClCompile Include="PointTests.cpp" />
    <ClCompile Include="RectangleTests.cpp" />
>>>>>>> d0602ef9
  </ItemGroup>
  <ItemGroup>
    <ClInclude Include="..\precomp.h" />
  </ItemGroup>
</Project><|MERGE_RESOLUTION|>--- conflicted
+++ resolved
@@ -1,23 +1,20 @@
-﻿<?xml version="1.0" encoding="utf-8"?>
-<Project ToolsVersion="4.0" xmlns="http://schemas.microsoft.com/developer/msbuild/2003">
-  <ItemGroup>
-    <Natvis Include="$(SolutionDir)tools\ConsoleTypes.natvis" />
-  </ItemGroup>
-  <ItemGroup>
-    <ClCompile Include="BitmapTests.cpp" />
-    <ClCompile Include="SomeTests.cpp" />
-    <ClCompile Include="..\precomp.cpp" />
-    <ClCompile Include="u8u16convertTests.cpp" />
-    <ClCompile Include="SizeTests.cpp" />
-<<<<<<< HEAD
-    <ClCompile Include="OperatorTests.cpp" />
-=======
-    <ClCompile Include="ColorTests.cpp" />
-    <ClCompile Include="PointTests.cpp" />
-    <ClCompile Include="RectangleTests.cpp" />
->>>>>>> d0602ef9
-  </ItemGroup>
-  <ItemGroup>
-    <ClInclude Include="..\precomp.h" />
-  </ItemGroup>
+﻿<?xml version="1.0" encoding="utf-8"?>
+<Project ToolsVersion="4.0" xmlns="http://schemas.microsoft.com/developer/msbuild/2003">
+  <ItemGroup>
+    <Natvis Include="$(SolutionDir)tools\ConsoleTypes.natvis" />
+  </ItemGroup>
+  <ItemGroup>
+    <ClCompile Include="BitmapTests.cpp" />
+    <ClCompile Include="SomeTests.cpp" />
+    <ClCompile Include="..\precomp.cpp" />
+    <ClCompile Include="u8u16convertTests.cpp" />
+    <ClCompile Include="SizeTests.cpp" />
+    <ClCompile Include="OperatorTests.cpp" />
+    <ClCompile Include="ColorTests.cpp" />
+    <ClCompile Include="PointTests.cpp" />
+    <ClCompile Include="RectangleTests.cpp" />
+  </ItemGroup>
+  <ItemGroup>
+    <ClInclude Include="..\precomp.h" />
+  </ItemGroup>
 </Project>